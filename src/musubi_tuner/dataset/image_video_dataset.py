--- conflicted
+++ resolved
@@ -80,15 +80,12 @@
 ARCHITECTURE_QWEN_IMAGE_FULL = "qwen_image"
 ARCHITECTURE_QWEN_IMAGE_EDIT = "qie"
 ARCHITECTURE_QWEN_IMAGE_EDIT_FULL = "qwen_image_edit"
-<<<<<<< HEAD
 ARCHITECTURE_LONGCAT = "lc"
 ARCHITECTURE_LONGCAT_FULL = "longcat_video"
-=======
 ARCHITECTURE_HUNYUAN_VIDEO_1_5 = "hv15"
 ARCHITECTURE_HUNYUAN_VIDEO_1_5_FULL = "hunyuan_video_1_5"
 ARCHITECTURE_Z_IMAGE = "zi"
 ARCHITECTURE_Z_IMAGE_FULL = "z_image"
->>>>>>> 76d2ebef
 
 
 def glob_images(directory, base="*"):
@@ -550,12 +547,9 @@
         ARCHITECTURE_FLUX_KONTEXT: RESOLUTION_STEPS_FLUX_KONTEXT,
         ARCHITECTURE_QWEN_IMAGE: RESOLUTION_STEPS_QWEN_IMAGE,
         ARCHITECTURE_QWEN_IMAGE_EDIT: RESOLUTION_STEPS_QWEN_IMAGE_EDIT,
-<<<<<<< HEAD
         ARCHITECTURE_LONGCAT: RESOLUTION_STEPS_WAN,
-=======
         ARCHITECTURE_HUNYUAN_VIDEO_1_5: RESOLUTION_STEPS_HUNYUAN_VIDEO_1_5,
         ARCHITECTURE_Z_IMAGE: RESOLUTION_STEPS_Z_IMAGE,
->>>>>>> 76d2ebef
     }
 
     def __init__(
