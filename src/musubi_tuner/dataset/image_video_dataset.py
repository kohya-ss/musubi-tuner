from concurrent.futures import ThreadPoolExecutor
import glob
from importlib.util import find_spec
import json
import math
import os
import random
import time
from typing import Any, Optional, Sequence, Tuple, Union, TYPE_CHECKING

if TYPE_CHECKING:
    from multiprocessing.sharedctypes import Synchronized

SharedEpoch = Optional["Synchronized[int]"]


import numpy as np
import torch
from safetensors.torch import save_file, load_file
from PIL import Image
import cv2
import av

from musubi_tuner.utils import safetensors_utils
from musubi_tuner.utils.model_utils import dtype_to_str

import logging

logger = logging.getLogger(__name__)
logging.basicConfig(level=logging.INFO)


IMAGE_EXTENSIONS = [".png", ".jpg", ".jpeg", ".webp", ".bmp", ".PNG", ".JPG", ".JPEG", ".WEBP", ".BMP", ".avif", ".AVIF"]


if find_spec("jxlpy") is not None:  # JPEG-XL on Linux
    from jxlpy import JXLImagePlugin  # noqa: F401 # type: ignore

    IMAGE_EXTENSIONS.extend([".jxl", ".JXL"])

if find_spec("pillow_jxl") is not None:  # JPEG-XL on Windows
    import pillow_jxl  # noqa: F401 # type: ignore

    IMAGE_EXTENSIONS.extend([".jxl", ".JXL"])

VIDEO_EXTENSIONS = [
    ".mp4",
    ".webm",
    ".avi",
    ".mkv",
    ".mov",
    ".flv",
    ".wmv",
    ".m4v",
    ".mpg",
    ".mpeg",
    ".MP4",
    ".WEBM",
    ".AVI",
    ".MKV",
    ".MOV",
    ".FLV",
    ".WMV",
    ".M4V",
    ".MPG",
    ".MPEG",
]  # some of them are not tested

# Architecture short names cannot contain underscore
ARCHITECTURE_HUNYUAN_VIDEO = "hv"
ARCHITECTURE_HUNYUAN_VIDEO_FULL = "hunyuan_video"
ARCHITECTURE_WAN = "wan"
ARCHITECTURE_WAN_FULL = "wan"
ARCHITECTURE_FRAMEPACK = "fp"
ARCHITECTURE_FRAMEPACK_FULL = "framepack"
ARCHITECTURE_FLUX_KONTEXT = "fk"
ARCHITECTURE_FLUX_KONTEXT_FULL = "flux_kontext"
ARCHITECTURE_QWEN_IMAGE = "qi"
ARCHITECTURE_QWEN_IMAGE_FULL = "qwen_image"
ARCHITECTURE_QWEN_IMAGE_EDIT = "qie"
ARCHITECTURE_QWEN_IMAGE_EDIT_FULL = "qwen_image_edit"
<<<<<<< HEAD
ARCHITECTURE_KANDINSKY5 = "k5"
ARCHITECTURE_KANDINSKY5_FULL = "kandinsky5"
=======
ARCHITECTURE_HUNYUAN_VIDEO_1_5 = "hv15"
ARCHITECTURE_HUNYUAN_VIDEO_1_5_FULL = "hunyuan_video_1_5"
ARCHITECTURE_Z_IMAGE = "zi"
ARCHITECTURE_Z_IMAGE_FULL = "z_image"
>>>>>>> 600103fb


def glob_images(directory, base="*"):
    img_paths = []
    for ext in IMAGE_EXTENSIONS:
        if base == "*":
            img_paths.extend(glob.glob(os.path.join(glob.escape(directory), base + ext)))
        else:
            img_paths.extend(glob.glob(glob.escape(os.path.join(directory, base + ext))))
    img_paths = list(set(img_paths))  # remove duplicates
    img_paths.sort()
    return img_paths


def glob_videos(directory, base="*"):
    video_paths = []
    for ext in VIDEO_EXTENSIONS:
        if base == "*":
            video_paths.extend(glob.glob(os.path.join(glob.escape(directory), base + ext)))
        else:
            video_paths.extend(glob.glob(glob.escape(os.path.join(directory, base + ext))))
    video_paths = list(set(video_paths))  # remove duplicates
    video_paths.sort()
    return video_paths


def divisible_by(num: int, divisor: int) -> int:
    return num - num % divisor


def resize_image_to_bucket(image: Union[Image.Image, np.ndarray], bucket_reso: tuple[int, int]) -> np.ndarray:
    """
    Resize the image to the bucket resolution.

    bucket_reso: **(width, height)**
    """
    is_pil_image = isinstance(image, Image.Image)
    if is_pil_image:
        image_width, image_height = image.size
    else:
        image_height, image_width = image.shape[:2]

    if bucket_reso == (image_width, image_height):
        return np.array(image) if is_pil_image else image

    bucket_width, bucket_height = bucket_reso

    # resize the image to the bucket resolution to match the short side
    scale_width = bucket_width / image_width
    scale_height = bucket_height / image_height
    scale = max(scale_width, scale_height)
    image_width = int(image_width * scale + 0.5)
    image_height = int(image_height * scale + 0.5)

    if scale > 1:
        image = Image.fromarray(image) if not is_pil_image else image
        image = image.resize((image_width, image_height), Image.LANCZOS)
        image = np.array(image)
    else:
        image = np.array(image) if is_pil_image else image
        image = cv2.resize(image, (image_width, image_height), interpolation=cv2.INTER_AREA)

    # crop the image to the bucket resolution
    crop_left = (image_width - bucket_width) // 2
    crop_top = (image_height - bucket_height) // 2
    image = image[crop_top : crop_top + bucket_height, crop_left : crop_left + bucket_width]
    return image


class ItemInfo:
    def __init__(
        self,
        item_key: str,
        caption: str,
        original_size: tuple[int, int],
        bucket_size: Optional[tuple[Any]] = None,
        frame_count: Optional[int] = None,
        content: Optional[np.ndarray] = None,
        latent_cache_path: Optional[str] = None,
    ) -> None:
        self.item_key = item_key
        self.caption = caption
        self.original_size = original_size
        self.bucket_size = bucket_size
        self.frame_count = frame_count
        self.content = content
        self.latent_cache_path = latent_cache_path
        self.text_encoder_output_cache_path: Optional[str] = None

        # np.ndarray for video, list[np.ndarray] for image with multiple controls
        self.control_content: Optional[Union[np.ndarray, list[np.ndarray]]] = None

        # FramePack architecture specific
        self.fp_latent_window_size: Optional[int] = None
        self.fp_1f_clean_indices: Optional[list[int]] = None  # indices of clean latents for 1f
        self.fp_1f_target_index: Optional[int] = None  # target index for 1f clean latents
        self.fp_1f_no_post: Optional[bool] = None  # whether to add zero values as clean latent post

    def __str__(self) -> str:
        return (
            f"ItemInfo(item_key={self.item_key}, caption={self.caption}, "
            + f"original_size={self.original_size}, bucket_size={self.bucket_size}, "
            + f"frame_count={self.frame_count}, latent_cache_path={self.latent_cache_path}, content={self.content.shape if self.content is not None else None})"
        )


# We use simple if-else approach to support multiple architectures.
# Maybe we can use a plugin system in the future.

# the keys of the dict are `<content_type>_FxHxW_<dtype>` for latents
# and `<content_type>_<dtype|mask>` for other tensors


def save_latent_cache(item_info: ItemInfo, latent: torch.Tensor):
    """HunyuanVideo architecture. HunyuanVideo doesn't support I2V and control latents"""
    assert latent.dim() == 4, "latent should be 4D tensor (frame, channel, height, width)"

    _, F, H, W = latent.shape
    dtype_str = dtype_to_str(latent.dtype)
    sd = {f"latents_{F}x{H}x{W}_{dtype_str}": latent.detach().cpu()}

    save_latent_cache_common(item_info, sd, ARCHITECTURE_HUNYUAN_VIDEO_FULL)


def save_latent_cache_wan(
    item_info: ItemInfo,
    latent: torch.Tensor,
    clip_embed: Optional[torch.Tensor],
    image_latent: Optional[torch.Tensor],
    control_latent: Optional[torch.Tensor],
    f_indices: Optional[list[int]] = None,
):
    """Wan architecture"""
    assert latent.dim() == 4, "latent should be 4D tensor (frame, channel, height, width)"

    _, F, H, W = latent.shape
    dtype_str = dtype_to_str(latent.dtype)
    sd = {f"latents_{F}x{H}x{W}_{dtype_str}": latent.detach().cpu()}

    if clip_embed is not None:
        sd[f"clip_{dtype_str}"] = clip_embed.detach().cpu()

    if image_latent is not None:
        sd[f"latents_image_{F}x{H}x{W}_{dtype_str}"] = image_latent.detach().cpu()

    if control_latent is not None:
        sd[f"latents_control_{F}x{H}x{W}_{dtype_str}"] = control_latent.detach().cpu()

    if f_indices is not None:
        dtype_str = dtype_to_str(torch.int32)
        sd[f"f_indices_{dtype_str}"] = torch.tensor(f_indices, dtype=torch.int32)

    save_latent_cache_common(item_info, sd, ARCHITECTURE_WAN_FULL)


def save_latent_cache_framepack(
    item_info: ItemInfo,
    latent: torch.Tensor,
    latent_indices: torch.Tensor,
    clean_latents: torch.Tensor,
    clean_latent_indices: torch.Tensor,
    clean_latents_2x: torch.Tensor,
    clean_latent_2x_indices: torch.Tensor,
    clean_latents_4x: torch.Tensor,
    clean_latent_4x_indices: torch.Tensor,
    image_embeddings: torch.Tensor,
):
    """FramePack architecture"""
    assert latent.dim() == 4, "latent should be 4D tensor (frame, channel, height, width)"

    _, F, H, W = latent.shape
    dtype_str = dtype_to_str(latent.dtype)
    sd = {f"latents_{F}x{H}x{W}_{dtype_str}": latent.detach().cpu().contiguous()}

    # `latents_xxx` must have {F, H, W} suffix
    indices_dtype_str = dtype_to_str(latent_indices.dtype)
    sd[f"image_embeddings_{dtype_str}"] = image_embeddings.detach().cpu()  # image embeddings dtype is same as latents dtype
    sd[f"latent_indices_{indices_dtype_str}"] = latent_indices.detach().cpu()
    sd[f"clean_latent_indices_{indices_dtype_str}"] = clean_latent_indices.detach().cpu()
    sd[f"latents_clean_{F}x{H}x{W}_{dtype_str}"] = clean_latents.detach().cpu().contiguous()
    if clean_latent_2x_indices is not None:
        sd[f"clean_latent_2x_indices_{indices_dtype_str}"] = clean_latent_2x_indices.detach().cpu()
    if clean_latents_2x is not None:
        sd[f"latents_clean_2x_{F}x{H}x{W}_{dtype_str}"] = clean_latents_2x.detach().cpu().contiguous()
    if clean_latent_4x_indices is not None:
        sd[f"clean_latent_4x_indices_{indices_dtype_str}"] = clean_latent_4x_indices.detach().cpu()
    if clean_latents_4x is not None:
        sd[f"latents_clean_4x_{F}x{H}x{W}_{dtype_str}"] = clean_latents_4x.detach().cpu().contiguous()

    # for key, value in sd.items():
    #     print(f"{key}: {value.shape}")
    save_latent_cache_common(item_info, sd, ARCHITECTURE_FRAMEPACK_FULL)


def save_latent_cache_flux_kontext(
    item_info: ItemInfo,
    latent: torch.Tensor,
    control_latent: torch.Tensor,
):
    """FLUX.1 Kontext architecture"""
    assert latent.dim() == 3, "latent should be 3D tensor (channel, height, width)"

    _, H, W = latent.shape
    F = 1
    dtype_str = dtype_to_str(latent.dtype)
    sd = {f"latents_{F}x{H}x{W}_{dtype_str}": latent.detach().cpu().contiguous()}

    _, H, W = control_latent.shape
    F = 1
    sd[f"latents_control_{F}x{H}x{W}_{dtype_str}"] = control_latent.detach().cpu().contiguous()

    save_latent_cache_common(item_info, sd, ARCHITECTURE_FLUX_KONTEXT_FULL)


def save_latent_cache_qwen_image(item_info: ItemInfo, latent: torch.Tensor, control_latent: Optional[list[torch.Tensor]]):
    """Qwen-Image architecture"""
    assert latent.dim() == 4, "latent should be 4D tensor (frame, channel, height, width)"
    assert control_latent is None or all(cl.dim() == 4 for cl in control_latent), (
        "control_latent should be 4D tensor (frame, channel, height, width) or None"
    )

    _, F, H, W = latent.shape
    dtype_str = dtype_to_str(latent.dtype)
    sd = {f"latents_{F}x{H}x{W}_{dtype_str}": latent.detach().cpu().contiguous()}

    if control_latent is not None:
        for i, cl in enumerate(control_latent):
            _, F, H, W = cl.shape
            sd[f"latents_control_{i}_{F}x{H}x{W}_{dtype_str}"] = cl.detach().cpu().contiguous()

    save_latent_cache_common(item_info, sd, ARCHITECTURE_QWEN_IMAGE_FULL)


<<<<<<< HEAD
def save_latent_cache_kandinsky5(
    item_info: ItemInfo,
    latent: torch.Tensor,
    image_latent: Optional[torch.Tensor] = None,
    control_latent: Optional[torch.Tensor] = None,
    scaling_factor: Optional[float] = None,
):
    """Kandinsky 5 architecture (image/video), with optional source/control latents for i2v/control."""
    assert latent.dim() == 3 or latent.dim() == 4, "latent should be 3D (C,H,W) or 4D (F,C,H,W) tensor"

    if latent.dim() == 4:
        _, F, H, W = latent.shape
    else:
        F, H, W = 1, latent.shape[1], latent.shape[2]
        latent = latent.unsqueeze(0)
    dtype_str = dtype_to_str(latent.dtype)
    sd = {f"latents_{F}x{H}x{W}_{dtype_str}": latent.detach().cpu().contiguous().clone()}

    if image_latent is not None:
        _, F_img, H_img, W_img = image_latent.shape
        sd[f"latents_image_{F_img}x{H_img}x{W_img}_{dtype_str}"] = image_latent.detach().cpu().contiguous().clone()

    if control_latent is not None:
        _, F_ctrl, H_ctrl, W_ctrl = control_latent.shape
        sd[f"latents_control_{F_ctrl}x{H_ctrl}x{W_ctrl}_{dtype_str}"] = control_latent.detach().cpu().contiguous().clone()

    if scaling_factor is not None:
        sd["vae_scaling_factor"] = torch.tensor(float(scaling_factor))

    save_latent_cache_common(item_info, sd, ARCHITECTURE_KANDINSKY5_FULL)
=======
def save_latent_cache_hunyuan_video_1_5(
    item_info: ItemInfo,
    latent: torch.Tensor,
    image_latent: Optional[torch.Tensor],
    vision_feature: Optional[torch.Tensor],
):
    """HunyuanVideo 1.5 architecture"""
    _, F, H, W = latent.shape
    dtype_str = dtype_to_str(latent.dtype)
    sd: dict[str, torch.Tensor] = {f"latents_{F}x{H}x{W}_{dtype_str}": latent.detach().cpu()}

    if image_latent is not None:
        dtype_str = dtype_to_str(image_latent.dtype)
        _, F, H, W = image_latent.shape
        sd[f"latents_image_{F}x{H}x{W}_{dtype_str}"] = image_latent.detach().cpu()

    if vision_feature is not None:
        dtype_str = dtype_to_str(vision_feature.dtype)
        sd[f"siglip_{dtype_str}"] = vision_feature.detach().cpu()

    save_latent_cache_common(item_info, sd, ARCHITECTURE_HUNYUAN_VIDEO_1_5_FULL)


def save_latent_cache_z_image(item_info: ItemInfo, latent: torch.Tensor):
    """Z-Image architecture. No control latent is supported."""
    assert latent.dim() == 3, "latent should be 3D tensor (channel, height, width)"

    C, H, W = latent.shape
    F = 1
    dtype_str = dtype_to_str(latent.dtype)
    sd = {f"latents_{F}x{H}x{W}_{dtype_str}": latent.detach().cpu().contiguous()}

    save_latent_cache_common(item_info, sd, ARCHITECTURE_Z_IMAGE_FULL)
>>>>>>> 600103fb


def save_latent_cache_common(item_info: ItemInfo, sd: dict[str, torch.Tensor], arch_fullname: str):
    metadata = {
        "architecture": arch_fullname,
        "width": f"{item_info.original_size[0]}",
        "height": f"{item_info.original_size[1]}",
        "format_version": "1.0.1",
    }
    if item_info.frame_count is not None:
        metadata["frame_count"] = f"{item_info.frame_count}"

    for key, value in sd.items():
        # NaN check and show warning, replace NaN with 0
        if torch.isnan(value).any():
            logger.warning(f"{key} tensor has NaN: {item_info.item_key}, replace NaN with 0")
            value[torch.isnan(value)] = 0

    latent_dir = os.path.dirname(item_info.latent_cache_path)
    os.makedirs(latent_dir, exist_ok=True)

    save_file(sd, item_info.latent_cache_path, metadata=metadata)


def save_text_encoder_output_cache(item_info: ItemInfo, embed: torch.Tensor, mask: Optional[torch.Tensor], is_llm: bool):
    """HunyuanVideo architecture"""
    assert embed.dim() == 1 or embed.dim() == 2, (
        f"embed should be 2D tensor (feature, hidden_size) or (hidden_size,), got {embed.shape}"
    )
    assert mask is None or mask.dim() == 1, f"mask should be 1D tensor (feature), got {mask.shape}"

    sd = {}
    dtype_str = dtype_to_str(embed.dtype)
    text_encoder_type = "llm" if is_llm else "clipL"
    sd[f"{text_encoder_type}_{dtype_str}"] = embed.detach().cpu()
    if mask is not None:
        sd[f"{text_encoder_type}_mask"] = mask.detach().cpu()

    save_text_encoder_output_cache_common(item_info, sd, ARCHITECTURE_HUNYUAN_VIDEO_FULL)


def save_text_encoder_output_cache_wan(item_info: ItemInfo, embed: torch.Tensor):
    """Wan architecture. Wan2.1 only has a single text encoder"""

    sd = {}
    dtype_str = dtype_to_str(embed.dtype)
    text_encoder_type = "t5"
    sd[f"varlen_{text_encoder_type}_{dtype_str}"] = embed.detach().cpu()

    save_text_encoder_output_cache_common(item_info, sd, ARCHITECTURE_WAN_FULL)


def save_text_encoder_output_cache_framepack(
    item_info: ItemInfo, llama_vec: torch.Tensor, llama_attention_mask: torch.Tensor, clip_l_pooler: torch.Tensor
):
    """FramePack architecture."""
    sd = {}
    dtype_str = dtype_to_str(llama_vec.dtype)
    sd[f"llama_vec_{dtype_str}"] = llama_vec.detach().cpu()
    sd["llama_attention_mask"] = llama_attention_mask.detach().cpu()
    dtype_str = dtype_to_str(clip_l_pooler.dtype)
    sd[f"clip_l_pooler_{dtype_str}"] = clip_l_pooler.detach().cpu()

    save_text_encoder_output_cache_common(item_info, sd, ARCHITECTURE_FRAMEPACK_FULL)


def save_text_encoder_output_cache_flux_kontext(item_info: ItemInfo, t5_vec: torch.Tensor, clip_l_pooler: torch.Tensor):
    """Flux Kontext architecture."""

    sd = {}
    dtype_str = dtype_to_str(t5_vec.dtype)
    sd[f"t5_vec_{dtype_str}"] = t5_vec.detach().cpu()
    dtype_str = dtype_to_str(clip_l_pooler.dtype)
    sd[f"clip_l_pooler_{dtype_str}"] = clip_l_pooler.detach().cpu()

    save_text_encoder_output_cache_common(item_info, sd, ARCHITECTURE_FLUX_KONTEXT_FULL)


def save_text_encoder_output_cache_qwen_image(item_info: ItemInfo, embed: torch.Tensor):
    """Qwen-Image architecture."""
    sd = {}
    dtype_str = dtype_to_str(embed.dtype)
    sd[f"varlen_vl_embed_{dtype_str}"] = embed.detach().cpu()

    save_text_encoder_output_cache_common(item_info, sd, ARCHITECTURE_QWEN_IMAGE_FULL)


<<<<<<< HEAD
def save_text_encoder_output_cache_kandinsky5(
    item_info: ItemInfo, text_embeds: torch.Tensor, pooled_embed: torch.Tensor, attention_mask: torch.Tensor
):
    """Kandinsky 5 architecture."""
    sd = {}
    dtype_str = dtype_to_str(text_embeds.dtype)
    sd[f"text_embeds_{dtype_str}"] = text_embeds.detach().cpu()
    dtype_str = dtype_to_str(pooled_embed.dtype)
    sd[f"pooled_embed_{dtype_str}"] = pooled_embed.detach().cpu()
    sd["attention_mask"] = attention_mask.detach().cpu()

    save_text_encoder_output_cache_common(item_info, sd, ARCHITECTURE_KANDINSKY5_FULL)
=======
def save_text_encoder_output_cache_hunyuan_video_1_5(item_info: ItemInfo, embed: torch.Tensor, byt5_embed: torch.Tensor):
    """Hunyuan-Video 1.5 architecture."""
    sd = {}
    dtype_str = dtype_to_str(embed.dtype)
    sd[f"varlen_vl_embed_{dtype_str}"] = embed.detach().cpu()
    dtype_str = dtype_to_str(byt5_embed.dtype)
    sd[f"varlen_byt5_embed_{dtype_str}"] = byt5_embed.detach().cpu()
    save_text_encoder_output_cache_common(item_info, sd, ARCHITECTURE_HUNYUAN_VIDEO_1_5_FULL)


def save_text_encoder_output_cache_z_image(item_info: ItemInfo, embed: torch.Tensor):
    """Z-Image architecture."""
    sd = {}
    dtype_str = dtype_to_str(embed.dtype)
    sd[f"varlen_llm_embed_{dtype_str}"] = embed.detach().cpu()

    save_text_encoder_output_cache_common(item_info, sd, ARCHITECTURE_Z_IMAGE_FULL)
>>>>>>> 600103fb


def save_text_encoder_output_cache_common(item_info: ItemInfo, sd: dict[str, torch.Tensor], arch_fullname: str):
    for key, value in sd.items():
        # NaN check and show warning, replace NaN with 0
        if torch.isnan(value).any():
            logger.warning(f"{key} tensor has NaN: {item_info.item_key}, replace NaN with 0")
            value[torch.isnan(value)] = 0

    metadata = {
        "architecture": arch_fullname,
        "caption1": item_info.caption,
        "format_version": "1.0.1",
    }

    if os.path.exists(item_info.text_encoder_output_cache_path):
        # load existing cache and update metadata
        with safetensors_utils.MemoryEfficientSafeOpen(item_info.text_encoder_output_cache_path) as f:
            existing_metadata = f.metadata()
            for key in f.keys():
                if key not in sd:  # avoid overwriting by existing cache, we keep the new one
                    sd[key] = f.get_tensor(key)

        assert existing_metadata["architecture"] == metadata["architecture"], "architecture mismatch"
        if existing_metadata["caption1"] != metadata["caption1"]:
            logger.warning(f"caption mismatch: existing={existing_metadata['caption1']}, new={metadata['caption1']}, overwrite")
        # TODO verify format_version

        existing_metadata.pop("caption1", None)
        existing_metadata.pop("format_version", None)
        metadata.update(existing_metadata)  # copy existing metadata except caption and format_version
    else:
        text_encoder_output_dir = os.path.dirname(item_info.text_encoder_output_cache_path)
        os.makedirs(text_encoder_output_dir, exist_ok=True)

    safetensors_utils.mem_eff_save_file(sd, item_info.text_encoder_output_cache_path, metadata=metadata)


class BucketSelector:
    RESOLUTION_STEPS_HUNYUAN = 16
    RESOLUTION_STEPS_WAN = 16
    RESOLUTION_STEPS_FRAMEPACK = 16
    RESOLUTION_STEPS_FLUX_KONTEXT = 16
    RESOLUTION_STEPS_QWEN_IMAGE = 16
    RESOLUTION_STEPS_QWEN_IMAGE_EDIT = 16
<<<<<<< HEAD
    RESOLUTION_STEPS_KANDINSKY5 = 16
=======
    RESOLUTION_STEPS_HUNYUAN_VIDEO_1_5 = 16
    RESOLUTION_STEPS_Z_IMAGE = 16
>>>>>>> 600103fb

    ARCHITECTURE_STEPS_MAP = {
        ARCHITECTURE_HUNYUAN_VIDEO: RESOLUTION_STEPS_HUNYUAN,
        ARCHITECTURE_WAN: RESOLUTION_STEPS_WAN,
        ARCHITECTURE_FRAMEPACK: RESOLUTION_STEPS_FRAMEPACK,
        ARCHITECTURE_FLUX_KONTEXT: RESOLUTION_STEPS_FLUX_KONTEXT,
        ARCHITECTURE_QWEN_IMAGE: RESOLUTION_STEPS_QWEN_IMAGE,
        ARCHITECTURE_QWEN_IMAGE_EDIT: RESOLUTION_STEPS_QWEN_IMAGE_EDIT,
<<<<<<< HEAD
        ARCHITECTURE_KANDINSKY5: RESOLUTION_STEPS_KANDINSKY5,
=======
        ARCHITECTURE_HUNYUAN_VIDEO_1_5: RESOLUTION_STEPS_HUNYUAN_VIDEO_1_5,
        ARCHITECTURE_Z_IMAGE: RESOLUTION_STEPS_Z_IMAGE,
>>>>>>> 600103fb
    }

    def __init__(
        self, resolution: Tuple[int, int], enable_bucket: bool = True, no_upscale: bool = False, architecture: str = "no_default"
    ):
        self.resolution = resolution
        self.bucket_area = resolution[0] * resolution[1]
        self.architecture = architecture

        if architecture in BucketSelector.ARCHITECTURE_STEPS_MAP:
            self.reso_steps = BucketSelector.ARCHITECTURE_STEPS_MAP[architecture]
        else:
            raise ValueError(f"Invalid architecture: {architecture}")

        if not enable_bucket:
            # only define one bucket
            self.bucket_resolutions = [resolution]
            self.no_upscale = False
        else:
            # prepare bucket resolution
            self.no_upscale = no_upscale
            sqrt_size = int(math.sqrt(self.bucket_area))
            min_size = divisible_by(sqrt_size // 2, self.reso_steps)
            self.bucket_resolutions = []
            for w in range(min_size, sqrt_size + self.reso_steps, self.reso_steps):
                h = divisible_by(self.bucket_area // w, self.reso_steps)
                self.bucket_resolutions.append((w, h))
                self.bucket_resolutions.append((h, w))

            self.bucket_resolutions = list(set(self.bucket_resolutions))
            self.bucket_resolutions.sort()

        # calculate aspect ratio to find the nearest resolution
        self.aspect_ratios = np.array([w / h for w, h in self.bucket_resolutions])

    def get_bucket_resolution(self, image_size: tuple[int, int]) -> tuple[int, int]:
        """
        return the bucket resolution for the given image size, (width, height)
        """
        area = image_size[0] * image_size[1]
        if self.no_upscale and area <= self.bucket_area:
            w, h = image_size
            w = divisible_by(w, self.reso_steps)
            h = divisible_by(h, self.reso_steps)
            return w, h

        aspect_ratio = image_size[0] / image_size[1]
        ar_errors = self.aspect_ratios - aspect_ratio
        bucket_id = np.abs(ar_errors).argmin()
        return self.bucket_resolutions[bucket_id]

    @classmethod
    def calculate_bucket_resolution(
        cls,
        image_size: tuple[int, int],
        resolution: tuple[int, int],
        reso_steps: Optional[int] = None,
        architecture: Optional[str] = None,
    ) -> tuple[int, int]:
        """
        Get the bucket resolution for the given image size, resolution and resolution steps.
        Return (width, height).
        """
        if reso_steps is None and architecture is None:
            raise ValueError("resolution steps or architecture must be provided")
        if reso_steps is None and architecture is not None:
            if architecture in BucketSelector.ARCHITECTURE_STEPS_MAP:
                reso_steps = BucketSelector.ARCHITECTURE_STEPS_MAP[architecture]
            else:
                raise ValueError(f"Invalid architecture: {architecture}")

        max_area = resolution[0] * resolution[1]
        width, height = image_size
        aspect_ratio = width / height
        bucket_width = int(math.sqrt(max_area * aspect_ratio))
        bucket_height = int(math.sqrt(max_area / aspect_ratio))
        bucket_width = divisible_by(bucket_width, reso_steps)
        bucket_height = divisible_by(bucket_height, reso_steps)

        # find appropriate resolutions
        best_resolution = None
        best_aspect_ratio_diff = float("inf")
        for i in range(-2, 3):
            w = bucket_width + i * reso_steps
            h = divisible_by(max_area // w, reso_steps)
            current_aspect_ratio_diff = abs((w / h) - aspect_ratio)
            if current_aspect_ratio_diff < best_aspect_ratio_diff:
                best_aspect_ratio_diff = current_aspect_ratio_diff
                best_resolution = (w, h)

        if best_resolution is not None:
            return best_resolution

        return bucket_width, bucket_height


def load_video(
    video_path: str,
    start_frame: Optional[int] = None,
    end_frame: Optional[int] = None,
    bucket_selector: Optional[BucketSelector] = None,
    bucket_reso: Optional[tuple[int, int]] = None,
    source_fps: Optional[float] = None,
    target_fps: Optional[float] = None,
) -> list[np.ndarray]:
    """
    bucket_reso: if given, resize the video to the bucket resolution, (width, height)
    """
    if source_fps is None or target_fps is None:
        if os.path.isfile(video_path):
            container = av.open(video_path)
            video = []
            for i, frame in enumerate(container.decode(video=0)):
                if start_frame is not None and i < start_frame:
                    continue
                if end_frame is not None and i >= end_frame:
                    break
                frame = frame.to_image()

                if bucket_selector is not None and bucket_reso is None:
                    bucket_reso = bucket_selector.get_bucket_resolution(frame.size)  # calc resolution from first frame

                if bucket_reso is not None:
                    frame = resize_image_to_bucket(frame, bucket_reso)
                else:
                    frame = np.array(frame)

                video.append(frame)
            container.close()
        else:
            # load images in the directory
            image_files = glob_images(video_path)
            image_files.sort()
            video = []
            for i in range(len(image_files)):
                if start_frame is not None and i < start_frame:
                    continue
                if end_frame is not None and i >= end_frame:
                    break

                image_file = image_files[i]
                image = Image.open(image_file).convert("RGB")

                if bucket_selector is not None and bucket_reso is None:
                    bucket_reso = bucket_selector.get_bucket_resolution(image.size)  # calc resolution from first frame
                image = np.array(image)
                if bucket_reso is not None:
                    image = resize_image_to_bucket(image, bucket_reso)

                video.append(image)
    else:
        # drop frames to match the target fps TODO commonize this code with the above if this works
        frame_index_delta = target_fps / source_fps  # example: 16 / 30 = 0.5333
        if os.path.isfile(video_path):
            container = av.open(video_path)
            video = []
            frame_index_with_fraction = 0.0
            previous_frame_index = -1
            for i, frame in enumerate(container.decode(video=0)):
                target_frame_index = int(frame_index_with_fraction)
                frame_index_with_fraction += frame_index_delta

                if target_frame_index == previous_frame_index:  # drop this frame
                    continue

                # accept this frame
                previous_frame_index = target_frame_index

                if start_frame is not None and target_frame_index < start_frame:
                    continue
                if end_frame is not None and target_frame_index >= end_frame:
                    break
                frame = frame.to_image()

                if bucket_selector is not None and bucket_reso is None:
                    bucket_reso = bucket_selector.get_bucket_resolution(frame.size)  # calc resolution from first frame

                if bucket_reso is not None:
                    frame = resize_image_to_bucket(frame, bucket_reso)
                else:
                    frame = np.array(frame)

                video.append(frame)
            container.close()
        else:
            # load images in the directory
            image_files = glob_images(video_path)
            image_files.sort()
            video = []
            frame_index_with_fraction = 0.0
            previous_frame_index = -1
            for i in range(len(image_files)):
                target_frame_index = int(frame_index_with_fraction)
                frame_index_with_fraction += frame_index_delta

                if target_frame_index == previous_frame_index:  # drop this frame
                    continue

                # accept this frame
                previous_frame_index = target_frame_index

                if start_frame is not None and target_frame_index < start_frame:
                    continue
                if end_frame is not None and target_frame_index >= end_frame:
                    break

                image_file = image_files[i]
                image = Image.open(image_file).convert("RGB")

                if bucket_selector is not None and bucket_reso is None:
                    bucket_reso = bucket_selector.get_bucket_resolution(image.size)  # calc resolution from first frame
                image = np.array(image)
                if bucket_reso is not None:
                    image = resize_image_to_bucket(image, bucket_reso)

                video.append(image)

    return video


class BucketBatchManager:
    def __init__(
        self, bucketed_item_info: dict[tuple[Any], list[ItemInfo]], batch_size: int, num_timestep_buckets: Optional[int] = None
    ):
        self.batch_size = batch_size
        self.buckets = bucketed_item_info
        self.bucket_resos = list(self.buckets.keys())
        self.bucket_resos.sort()
        self.num_timestep_buckets = num_timestep_buckets
        self.timestep_pool = None

        # indices for enumerating batches. each batch is reso + batch_idx. reso is (width, height) or (width, height, frames)
        self.bucket_batch_indices: list[tuple[tuple[Any], int]] = []
        for bucket_reso in self.bucket_resos:
            bucket = self.buckets[bucket_reso]
            num_batches = math.ceil(len(bucket) / self.batch_size)
            for i in range(num_batches):
                self.bucket_batch_indices.append((bucket_reso, i))

        # do no shuffle here to avoid multiple datasets have different order
        # self.shuffle()

    def show_bucket_info(self):
        for bucket_reso in self.bucket_resos:
            bucket = self.buckets[bucket_reso]
            logger.info(f"bucket: {bucket_reso}, count: {len(bucket)}")

        logger.info(f"total batches: {len(self)}")

    def shuffle(self):
        # shuffle each bucket
        for bucket in self.buckets.values():
            random.shuffle(bucket)

        # shuffle the order of batches
        random.shuffle(self.bucket_batch_indices)

        if self.num_timestep_buckets is not None and self.num_timestep_buckets > 1:
            # prepare timesteps for each timestep buckets

            # 1. Calculate total number of timesteps needed for the entire epoch
            num_batches = len(self.bucket_batch_indices)
            total_timesteps_needed = num_batches * self.batch_size

            # 2. Generate a single large pool of stratified timesteps
            all_timesteps = []
            samples_per_bucket = math.ceil(total_timesteps_needed / self.num_timestep_buckets)

            for i in range(self.num_timestep_buckets):
                min_t = i / self.num_timestep_buckets
                max_t = (i + 1) / self.num_timestep_buckets
                for _ in range(samples_per_bucket):
                    all_timesteps.append(random.uniform(min_t, max_t))

            # 3. Shuffle the entire pool thoroughly
            random.shuffle(all_timesteps)

            # Trim the excess timesteps to match the exact number needed
            all_timesteps = all_timesteps[:total_timesteps_needed]

            # 4. Create the final timestep pool by chunking the shuffled list
            self.timestep_pool = []
            for i in range(num_batches):
                start_idx = i * self.batch_size
                end_idx = start_idx + self.batch_size
                self.timestep_pool.append(all_timesteps[start_idx:end_idx])
                # print(f"timestep pool {i}: {self.timestep_pool[-1]}")

    def __len__(self):
        return len(self.bucket_batch_indices)

    def __getitem__(self, idx):
        bucket_reso, batch_idx = self.bucket_batch_indices[idx]
        bucket = self.buckets[bucket_reso]
        start = batch_idx * self.batch_size
        end = min(start + self.batch_size, len(bucket))

        batch_tensor_data = {}
        varlen_keys = set()
        for item_info in bucket[start:end]:
            sd_latent = load_file(item_info.latent_cache_path)
            sd_te = load_file(item_info.text_encoder_output_cache_path)
            sd = {**sd_latent, **sd_te}

            # TODO refactor this
            for key in sd.keys():
                is_varlen_key = key.startswith("varlen_")  # varlen keys are not stacked
                content_key = key

                if is_varlen_key:
                    content_key = content_key.replace("varlen_", "")

                if content_key.endswith("_mask"):
                    pass
                else:
                    content_key = content_key.rsplit("_", 1)[0]  # remove dtype
                    if content_key.startswith("latents_"):
                        content_key = content_key.rsplit("_", 1)[0]  # remove FxHxW

                if content_key not in batch_tensor_data:
                    batch_tensor_data[content_key] = []
                batch_tensor_data[content_key].append(sd[key])

                if is_varlen_key:
                    varlen_keys.add(content_key)

        for key in batch_tensor_data.keys():
            if key not in varlen_keys:
                batch_tensor_data[key] = torch.stack(batch_tensor_data[key])

        if self.timestep_pool is not None:
            batch_tensor_data["timesteps"] = self.timestep_pool[idx][: end - start]  # use the pre-generated timesteps
        else:
            batch_tensor_data["timesteps"] = None

        return batch_tensor_data


class ContentDatasource:
    def __init__(self):
        self.caption_only = False  # set to True to only fetch caption for Text Encoder caching
        self.has_control = False

    def set_caption_only(self, caption_only: bool):
        self.caption_only = caption_only

    def is_indexable(self):
        return False

    def get_caption(self, idx: int) -> tuple[str, str]:
        """
        Returns caption. May not be called if is_indexable() returns False.
        """
        raise NotImplementedError

    def __len__(self):
        raise NotImplementedError

    def __iter__(self):
        raise NotImplementedError

    def __next__(self):
        raise NotImplementedError


class ImageDatasource(ContentDatasource):
    def __init__(self):
        super().__init__()

    def get_image_data(self, idx: int) -> tuple[str, Image.Image, str]:
        """
        Returns image data as a tuple of image path, image, and caption for the given index.
        Key must be unique and valid as a file name.
        May not be called if is_indexable() returns False.
        """
        raise NotImplementedError


class ImageDirectoryDatasource(ImageDatasource):
    def __init__(
        self,
        image_directory: str,
        caption_extension: Optional[str] = None,
        control_directory: Optional[str] = None,
        control_count_per_image: Optional[int] = None,
    ):
        super().__init__()
        self.image_directory = image_directory
        self.caption_extension = caption_extension
        self.control_directory = control_directory
        self.control_count_per_image = control_count_per_image
        self.current_idx = 0

        # glob images
        logger.info(f"glob images in {self.image_directory}")
        self.image_paths = glob_images(self.image_directory)
        logger.info(f"found {len(self.image_paths)} images")

        # glob control images if specified
        if self.control_directory is not None:
            logger.info(f"glob control images in {self.control_directory}")
            self.has_control = True
            self.control_paths = {}

            # sort image paths for matching control images properly: longer names first
            image_paths_sorted = sorted(self.image_paths, key=lambda p: len(os.path.basename(p)), reverse=True)

            # glob control images first
            all_control_image_paths = set(glob_images(self.control_directory))

            for image_path in image_paths_sorted:
                image_basename = os.path.basename(image_path)
                image_basename_no_ext = os.path.splitext(image_basename)[0]

                # find matching control images
                potential_paths = [
                    p
                    for p in all_control_image_paths
                    if os.path.basename(p).startswith(image_basename_no_ext + ".")
                    or os.path.basename(p).startswith(image_basename_no_ext + "_")
                ]

                # remove to avoid duplicate matching
                all_control_image_paths.difference_update(potential_paths)

                if potential_paths:
                    # sort by the digits (`_0000`) suffix, prefer the one without the suffix
                    def sort_key(path):
                        basename = os.path.basename(path)
                        basename_no_ext = os.path.splitext(basename)[0]
                        if image_basename_no_ext == basename_no_ext:  # prefer the one without suffix
                            return 0
                        digits_suffix = basename_no_ext.rsplit("_", 1)[-1]
                        if not digits_suffix.isdigit():
                            raise ValueError(f"Invalid digits suffix in {basename_no_ext}")
                        return int(digits_suffix) + 1

                    potential_paths.sort(key=sort_key)
                    if control_count_per_image is not None and len(potential_paths) < control_count_per_image:
                        logger.error(
                            f"Not enough control images for {image_path}: found {len(potential_paths)}, expected {control_count_per_image}"
                        )
                        raise ValueError(
                            f"Not enough control images for {image_path}: found {len(potential_paths)}, expected {control_count_per_image}"
                        )

                    # take the first `control_count_per_image` paths
                    self.control_paths[image_path] = (
                        potential_paths[:control_count_per_image] if control_count_per_image is not None else potential_paths
                    )
            logger.info(
                f"found {len(self.control_paths)} matching control images for {'arbitrary' if control_count_per_image is None else control_count_per_image} images"
            )

            # log the distribution of number of control images
            count_of_num_control_images = {}
            for paths in self.control_paths.values():
                count = len(paths)
                if count not in count_of_num_control_images:
                    count_of_num_control_images[count] = 0
                count_of_num_control_images[count] += 1
            for count, num_images in count_of_num_control_images.items():
                logger.info(f"  {num_images} images have {count} control images")

            missing_controls = len(self.image_paths) - len(self.control_paths)
            if missing_controls > 0:
                missing_control_paths = set(self.image_paths) - set(self.control_paths.keys())
                logger.error(f"Could not find matching control images for {missing_controls} images: {missing_control_paths}")
                raise ValueError(f"Could not find matching control images for {missing_controls} images")

    def is_indexable(self):
        return True

    def __len__(self):
        return len(self.image_paths)

    def get_image_data(self, idx: int) -> tuple[str, Image.Image, str, Optional[Image.Image]]:
        image_path = self.image_paths[idx]
        image = Image.open(image_path).convert("RGB")

        _, caption = self.get_caption(idx)

        controls = None
        if self.has_control:
            controls = []
            for control_path in self.control_paths[image_path]:
                control = Image.open(control_path)
                if control.mode != "RGB" and control.mode != "RGBA":
                    control = control.convert("RGB")
                controls.append(control)

        return image_path, image, caption, controls

    def get_caption(self, idx: int) -> tuple[str, str]:
        image_path = self.image_paths[idx]
        caption_path = os.path.splitext(image_path)[0] + self.caption_extension if self.caption_extension else ""
        with open(caption_path, "r", encoding="utf-8") as f:
            caption = f.read().strip()
        return image_path, caption

    def __iter__(self):
        self.current_idx = 0
        return self

    def __next__(self) -> callable:
        """
        Returns a fetcher function that returns image data.
        """
        if self.current_idx >= len(self.image_paths):
            raise StopIteration

        if self.caption_only:

            def create_caption_fetcher(index):
                return lambda: self.get_caption(index)

            fetcher = create_caption_fetcher(self.current_idx)
        else:

            def create_image_fetcher(index):
                return lambda: self.get_image_data(index)

            fetcher = create_image_fetcher(self.current_idx)

        self.current_idx += 1
        return fetcher


class ImageJsonlDatasource(ImageDatasource):
    def __init__(self, image_jsonl_file: str, control_count_per_image: Optional[int] = None):
        super().__init__()
        self.image_jsonl_file = image_jsonl_file
        self.control_count_per_image = control_count_per_image
        self.current_idx = 0

        # load jsonl
        logger.info(f"load image jsonl from {self.image_jsonl_file}")
        self.data = []
        with open(self.image_jsonl_file, "r", encoding="utf-8") as f:
            for line in f:
                try:
                    data = json.loads(line)
                except json.JSONDecodeError:
                    logger.error(f"failed to load json: {line} @ {self.image_jsonl_file}")
                    raise
                self.data.append(data)
        logger.info(f"loaded {len(self.data)} images")

        # Normalize control paths
        for item in self.data:
            if "control_path" in item:
                item["control_path_0"] = item.pop("control_path")

            # Ensure control paths are named consistently, from control_path_0000 to control_path_0, control_path_1, etc.
            control_path_keys = [key for key in item.keys() if key.startswith("control_path_")]
            control_path_keys.sort(key=lambda x: int(x.split("_")[-1]))
            for i, key in enumerate(control_path_keys):
                if key != f"control_path_{i}":
                    item[f"control_path_{i}"] = item.pop(key)

        # Check if there are control paths in the JSONL
        self.has_control = any("control_path_0" in item for item in self.data)
        if self.has_control:
            if self.control_count_per_image is None:
                logger.info(f"found {len(self.data)} images with arbitrary control images per image in JSONL data")
            else:
                missing_control_images = [
                    item["image_path"]
                    for item in self.data
                    if sum(f"control_path_{i}" not in item for i in range(self.control_count_per_image)) > 0
                ]
                if missing_control_images:
                    logger.error(f"Some images do not have control paths in JSONL data: {missing_control_images}")
                    raise ValueError(f"Some images do not have control paths in JSONL data: {missing_control_images}")
                logger.info(
                    f"found {len(self.data)} images with {self.control_count_per_image} control images per image in JSONL data"
                )

    def is_indexable(self):
        return True

    def __len__(self):
        return len(self.data)

    def get_image_data(self, idx: int) -> tuple[str, Image.Image, str, Optional[list[Image.Image]]]:
        data = self.data[idx]
        image_path = data["image_path"]
        image = Image.open(image_path).convert("RGB")

        caption = data["caption"]

        controls = None
        if self.has_control:
            controls = []
            for i in range(self.control_count_per_image or 1000):  # arbitrary large number if control_count_per_image is None
                if f"control_path_{i}" not in data:
                    break
                control_path = data[f"control_path_{i}"]
                control = Image.open(control_path)
                if control.mode != "RGB" and control.mode != "RGBA":
                    control = control.convert("RGB")
                controls.append(control)

        return image_path, image, caption, controls

    def get_caption(self, idx: int) -> tuple[str, str]:
        data = self.data[idx]
        image_path = data["image_path"]
        caption = data["caption"]
        return image_path, caption

    def __iter__(self):
        self.current_idx = 0
        return self

    def __next__(self) -> callable:
        if self.current_idx >= len(self.data):
            raise StopIteration

        if self.caption_only:

            def create_caption_fetcher(index):
                return lambda: self.get_caption(index)

            fetcher = create_caption_fetcher(self.current_idx)

        else:

            def create_fetcher(index):
                return lambda: self.get_image_data(index)

            fetcher = create_fetcher(self.current_idx)

        self.current_idx += 1
        return fetcher


class VideoDatasource(ContentDatasource):
    def __init__(self):
        super().__init__()

        # None means all frames
        self.start_frame = None
        self.end_frame = None

        self.bucket_selector = None

        self.source_fps = None
        self.target_fps = None

    def __len__(self):
        raise NotImplementedError

    def get_video_data_from_path(
        self,
        video_path: str,
        start_frame: Optional[int] = None,
        end_frame: Optional[int] = None,
        bucket_selector: Optional[BucketSelector] = None,
    ) -> tuple[str, list[Image.Image], str]:
        # this method can resize the video if bucket_selector is given to reduce the memory usage

        start_frame = start_frame if start_frame is not None else self.start_frame
        end_frame = end_frame if end_frame is not None else self.end_frame
        bucket_selector = bucket_selector if bucket_selector is not None else self.bucket_selector

        video = load_video(
            video_path, start_frame, end_frame, bucket_selector, source_fps=self.source_fps, target_fps=self.target_fps
        )
        return video

    def get_control_data_from_path(
        self,
        control_path: str,
        start_frame: Optional[int] = None,
        end_frame: Optional[int] = None,
        bucket_selector: Optional[BucketSelector] = None,
    ) -> list[Image.Image]:
        start_frame = start_frame if start_frame is not None else self.start_frame
        end_frame = end_frame if end_frame is not None else self.end_frame
        bucket_selector = bucket_selector if bucket_selector is not None else self.bucket_selector

        control = load_video(
            control_path, start_frame, end_frame, bucket_selector, source_fps=self.source_fps, target_fps=self.target_fps
        )
        return control

    def set_start_and_end_frame(self, start_frame: Optional[int], end_frame: Optional[int]):
        self.start_frame = start_frame
        self.end_frame = end_frame

    def set_bucket_selector(self, bucket_selector: BucketSelector):
        self.bucket_selector = bucket_selector

    def set_source_and_target_fps(self, source_fps: Optional[float], target_fps: Optional[float]):
        self.source_fps = source_fps
        self.target_fps = target_fps

    def __iter__(self):
        raise NotImplementedError

    def __next__(self):
        raise NotImplementedError


class VideoDirectoryDatasource(VideoDatasource):
    def __init__(self, video_directory: str, caption_extension: Optional[str] = None, control_directory: Optional[str] = None):
        super().__init__()
        self.video_directory = video_directory
        self.caption_extension = caption_extension
        self.control_directory = control_directory  # 新しく追加: コントロール画像ディレクトリ
        self.current_idx = 0

        # glob videos
        logger.info(f"glob videos in {self.video_directory}")
        self.video_paths = glob_videos(self.video_directory)
        logger.info(f"found {len(self.video_paths)} videos")

        # glob control images if specified
        if self.control_directory is not None:
            logger.info(f"glob control videos in {self.control_directory}")
            self.has_control = True
            self.control_paths = {}
            for video_path in self.video_paths:
                video_basename = os.path.basename(video_path)
                # construct control path from video path
                # for example: video_path = "vid/video.mp4" -> control_path = "control/video.mp4"
                control_path = os.path.join(self.control_directory, video_basename)
                if os.path.exists(control_path):
                    self.control_paths[video_path] = control_path
                else:
                    # use the same base name for control path
                    base_name = os.path.splitext(video_basename)[0]

                    # directory with images. for example: video_path = "vid/video.mp4" -> control_path = "control/video"
                    potential_path = os.path.join(self.control_directory, base_name)  # no extension
                    if os.path.isdir(potential_path):
                        self.control_paths[video_path] = potential_path
                    else:
                        # another extension for control path
                        # for example: video_path = "vid/video.mp4" -> control_path = "control/video.mov"
                        for ext in VIDEO_EXTENSIONS:
                            potential_path = os.path.join(self.control_directory, base_name + ext)
                            if os.path.exists(potential_path):
                                self.control_paths[video_path] = potential_path
                                break

            logger.info(f"found {len(self.control_paths)} matching control videos/images")
            # check if all videos have matching control paths, if not, raise an error
            missing_controls = len(self.video_paths) - len(self.control_paths)
            if missing_controls > 0:
                # logger.warning(f"Could not find matching control videos/images for {missing_controls} videos")
                missing_controls_videos = [video_path for video_path in self.video_paths if video_path not in self.control_paths]
                logger.error(
                    f"Could not find matching control videos/images for {missing_controls} videos: {missing_controls_videos}"
                )
                raise ValueError(f"Could not find matching control videos/images for {missing_controls} videos")

    def is_indexable(self):
        return True

    def __len__(self):
        return len(self.video_paths)

    def get_video_data(
        self,
        idx: int,
        start_frame: Optional[int] = None,
        end_frame: Optional[int] = None,
        bucket_selector: Optional[BucketSelector] = None,
    ) -> tuple[str, list[Image.Image], str, Optional[list[Image.Image]]]:
        video_path = self.video_paths[idx]
        video = self.get_video_data_from_path(video_path, start_frame, end_frame, bucket_selector)

        _, caption = self.get_caption(idx)

        control = None
        if self.control_directory is not None and video_path in self.control_paths:
            control_path = self.control_paths[video_path]
            control = self.get_control_data_from_path(control_path, start_frame, end_frame, bucket_selector)

        return video_path, video, caption, control

    def get_caption(self, idx: int) -> tuple[str, str]:
        video_path = self.video_paths[idx]
        caption_path = os.path.splitext(video_path)[0] + self.caption_extension if self.caption_extension else ""
        with open(caption_path, "r", encoding="utf-8") as f:
            caption = f.read().strip()
        return video_path, caption

    def __iter__(self):
        self.current_idx = 0
        return self

    def __next__(self):
        if self.current_idx >= len(self.video_paths):
            raise StopIteration

        if self.caption_only:

            def create_caption_fetcher(index):
                return lambda: self.get_caption(index)

            fetcher = create_caption_fetcher(self.current_idx)

        else:

            def create_fetcher(index):
                return lambda: self.get_video_data(index)

            fetcher = create_fetcher(self.current_idx)

        self.current_idx += 1
        return fetcher


class VideoJsonlDatasource(VideoDatasource):
    def __init__(self, video_jsonl_file: str):
        super().__init__()
        self.video_jsonl_file = video_jsonl_file
        self.current_idx = 0

        # load jsonl
        logger.info(f"load video jsonl from {self.video_jsonl_file}")
        self.data = []
        with open(self.video_jsonl_file, "r", encoding="utf-8") as f:
            for line in f:
                data = json.loads(line)
                self.data.append(data)
        logger.info(f"loaded {len(self.data)} videos")

        # Check if there are control paths in the JSONL
        self.has_control = any("control_path" in item for item in self.data)
        if self.has_control:
            control_count = sum(1 for item in self.data if "control_path" in item)
            if control_count < len(self.data):
                missing_control_videos = [item["video_path"] for item in self.data if "control_path" not in item]
                logger.error(f"Some videos do not have control paths in JSONL data: {missing_control_videos}")
                raise ValueError(f"Some videos do not have control paths in JSONL data: {missing_control_videos}")
            logger.info(f"found {control_count} control videos/images in JSONL data")

    def is_indexable(self):
        return True

    def __len__(self):
        return len(self.data)

    def get_video_data(
        self,
        idx: int,
        start_frame: Optional[int] = None,
        end_frame: Optional[int] = None,
        bucket_selector: Optional[BucketSelector] = None,
    ) -> tuple[str, list[Image.Image], str, Optional[list[Image.Image]]]:
        data = self.data[idx]
        video_path = data["video_path"]
        video = self.get_video_data_from_path(video_path, start_frame, end_frame, bucket_selector)

        caption = data["caption"]

        control = None
        if "control_path" in data and data["control_path"]:
            control_path = data["control_path"]
            control = self.get_control_data_from_path(control_path, start_frame, end_frame, bucket_selector)

        return video_path, video, caption, control

    def get_caption(self, idx: int) -> tuple[str, str]:
        data = self.data[idx]
        video_path = data["video_path"]
        caption = data["caption"]
        return video_path, caption

    def __iter__(self):
        self.current_idx = 0
        return self

    def __next__(self):
        if self.current_idx >= len(self.data):
            raise StopIteration

        if self.caption_only:

            def create_caption_fetcher(index):
                return lambda: self.get_caption(index)

            fetcher = create_caption_fetcher(self.current_idx)

        else:

            def create_fetcher(index):
                return lambda: self.get_video_data(index)

            fetcher = create_fetcher(self.current_idx)

        self.current_idx += 1
        return fetcher


class BaseDataset(torch.utils.data.Dataset):
    def __init__(
        self,
        resolution: Tuple[int, int] = (960, 544),
        caption_extension: Optional[str] = None,
        batch_size: int = 1,
        num_repeats: int = 1,
        enable_bucket: bool = False,
        bucket_no_upscale: bool = False,
        cache_directory: Optional[str] = None,
        debug_dataset: bool = False,
        architecture: str = "no_default",
    ):
        self.resolution = resolution
        self.caption_extension = caption_extension
        self.batch_size = batch_size
        self.num_repeats = num_repeats
        self.enable_bucket = enable_bucket
        self.bucket_no_upscale = bucket_no_upscale
        self.cache_directory = cache_directory
        self.debug_dataset = debug_dataset
        self.architecture = architecture
        self.seed = None
        self.current_epoch = 0
        self.shared_epoch = None

        if not self.enable_bucket:
            self.bucket_no_upscale = False

    def get_metadata(self) -> dict:
        metadata = {
            "resolution": self.resolution,
            "caption_extension": self.caption_extension,
            "batch_size_per_device": self.batch_size,
            "num_repeats": self.num_repeats,
            "enable_bucket": bool(self.enable_bucket),
            "bucket_no_upscale": bool(self.bucket_no_upscale),
        }
        return metadata

    def get_all_latent_cache_files(self):
        return glob.glob(os.path.join(self.cache_directory, f"*_{self.architecture}.safetensors"))

    def get_all_text_encoder_output_cache_files(self):
        return glob.glob(os.path.join(self.cache_directory, f"*_{self.architecture}_te.safetensors"))

    def get_latent_cache_path(self, item_info: ItemInfo) -> str:
        """
        Returns the cache path for the latent tensor.

        item_info: ItemInfo object

        Returns:
            str: cache path

        cache_path is based on the item_key and the resolution.
        """
        w, h = item_info.original_size
        basename = os.path.splitext(os.path.basename(item_info.item_key))[0]
        assert self.cache_directory is not None, "cache_directory is required / cache_directoryは必須です"
        return os.path.join(self.cache_directory, f"{basename}_{w:04d}x{h:04d}_{self.architecture}.safetensors")

    def get_text_encoder_output_cache_path(self, item_info: ItemInfo) -> str:
        basename = os.path.splitext(os.path.basename(item_info.item_key))[0]
        assert self.cache_directory is not None, "cache_directory is required / cache_directoryは必須です"
        return os.path.join(self.cache_directory, f"{basename}_{self.architecture}_te.safetensors")

    def retrieve_latent_cache_batches(self, num_workers: int):
        raise NotImplementedError

    def retrieve_text_encoder_output_cache_batches(self, num_workers: int):
        raise NotImplementedError

    def prepare_for_training(self, num_timestep_buckets: Optional[int] = None):
        pass

    def set_seed(self, seed: int, shared_epoch: SharedEpoch):
        self.seed = seed
        self.shared_epoch = shared_epoch

    def set_current_epoch(self, epoch):
        assert self.shared_epoch is not None, "shared_epoch is None"
        assert self.shared_epoch.value == epoch, "shared_epoch does not match"

    def set_max_train_steps(self, max_train_steps):
        self.max_train_steps = max_train_steps

    def shuffle_buckets(self):
        raise NotImplementedError

    def __len__(self):
        return NotImplementedError

    def __getitem__(self, idx):
        assert self.shared_epoch is not None, "shared_epoch is None"
        epoch = self.shared_epoch.value
        if epoch > self.current_epoch:
            logger.info(f"epoch is incremented. current_epoch: {self.current_epoch}, epoch: {epoch}")
            num_epochs = epoch - self.current_epoch
            for _ in range(num_epochs):
                self.current_epoch += 1
                self.shuffle_buckets()
        elif epoch < self.current_epoch:
            logger.warning(f"epoch is not incremented. current_epoch: {self.current_epoch}, epoch: {epoch}")
            self.current_epoch = epoch

    def _default_retrieve_text_encoder_output_cache_batches(self, datasource: ContentDatasource, batch_size: int, num_workers: int):
        datasource.set_caption_only(True)
        executor = ThreadPoolExecutor(max_workers=num_workers)

        data: list[ItemInfo] = []
        futures = []

        def aggregate_future(consume_all: bool = False):
            while len(futures) >= num_workers or (consume_all and len(futures) > 0):
                completed_futures = [future for future in futures if future.done()]
                if len(completed_futures) == 0:
                    if len(futures) >= num_workers or consume_all:  # to avoid adding too many futures
                        time.sleep(0.1)
                        continue
                    else:
                        break  # submit batch if possible

                for future in completed_futures:
                    item_key, caption = future.result()
                    item_info = ItemInfo(item_key, caption, (0, 0), (0, 0))
                    item_info.text_encoder_output_cache_path = self.get_text_encoder_output_cache_path(item_info)
                    data.append(item_info)

                    futures.remove(future)

        def submit_batch(flush: bool = False):
            nonlocal data
            if len(data) >= batch_size or (len(data) > 0 and flush):
                batch = data[0:batch_size]
                if len(data) > batch_size:
                    data = data[batch_size:]
                else:
                    data = []
                return batch
            return None

        for fetch_op in datasource:
            future = executor.submit(fetch_op)
            futures.append(future)
            aggregate_future()
            while True:
                batch = submit_batch()
                if batch is None:
                    break
                yield batch

        aggregate_future(consume_all=True)
        while True:
            batch = submit_batch(flush=True)
            if batch is None:
                break
            yield batch

        executor.shutdown()


class ImageDataset(BaseDataset):
    def __init__(
        self,
        resolution: Tuple[int, int],
        caption_extension: Optional[str],
        batch_size: int,
        num_repeats: int,
        enable_bucket: bool,
        bucket_no_upscale: bool,
        image_directory: Optional[str] = None,
        image_jsonl_file: Optional[str] = None,
        control_directory: Optional[str] = None,
        cache_directory: Optional[str] = None,
        fp_latent_window_size: Optional[int] = 9,
        fp_1f_clean_indices: Optional[list[int]] = None,
        fp_1f_target_index: Optional[int] = None,
        fp_1f_no_post: Optional[bool] = False,
        flux_kontext_no_resize_control: Optional[bool] = False,
        qwen_image_edit_no_resize_control: Optional[bool] = False,
        qwen_image_edit_control_resolution: Optional[Tuple[int, int]] = None,
        debug_dataset: bool = False,
        architecture: str = "no_default",
    ):
        super(ImageDataset, self).__init__(
            resolution,
            caption_extension,
            batch_size,
            num_repeats,
            enable_bucket,
            bucket_no_upscale,
            cache_directory,
            debug_dataset,
            architecture,
        )
        self.image_directory = image_directory
        self.image_jsonl_file = image_jsonl_file
        self.control_directory = control_directory
        self.fp_latent_window_size = fp_latent_window_size
        self.fp_1f_clean_indices = fp_1f_clean_indices
        self.fp_1f_target_index = fp_1f_target_index
        self.fp_1f_no_post = fp_1f_no_post
        self.flux_kontext_no_resize_control = flux_kontext_no_resize_control
        self.qwen_image_edit_no_resize_control = qwen_image_edit_no_resize_control
        self.qwen_image_edit_control_resolution = qwen_image_edit_control_resolution

        control_count_per_image: Optional[int] = 1
        if self.architecture == ARCHITECTURE_FRAMEPACK or self.architecture == ARCHITECTURE_WAN:
            if fp_1f_clean_indices is not None:
                control_count_per_image = len(fp_1f_clean_indices)
            else:
                control_count_per_image = 1
        elif self.architecture == ARCHITECTURE_FLUX_KONTEXT:
            control_count_per_image = 1
        elif self.architecture == ARCHITECTURE_QWEN_IMAGE_EDIT:
            control_count_per_image = None  # can be multiple control images

        if image_directory is not None:
            self.datasource = ImageDirectoryDatasource(
                image_directory, caption_extension, control_directory, control_count_per_image
            )
        elif image_jsonl_file is not None:
            self.datasource = ImageJsonlDatasource(image_jsonl_file, control_count_per_image)
        else:
            raise ValueError("image_directory or image_jsonl_file must be specified")

        if self.cache_directory is None:
            self.cache_directory = self.image_directory

        self.batch_manager = None
        self.num_train_items = 0
        self.has_control = self.datasource.has_control

    def get_metadata(self):
        metadata = super().get_metadata()
        if self.image_directory is not None:
            metadata["image_directory"] = os.path.basename(self.image_directory)
        if self.image_jsonl_file is not None:
            metadata["image_jsonl_file"] = os.path.basename(self.image_jsonl_file)
        if self.control_directory is not None:
            metadata["control_directory"] = os.path.basename(self.control_directory)
        metadata["has_control"] = self.has_control
        return metadata

    def get_total_image_count(self):
        return len(self.datasource) if self.datasource.is_indexable() else None

    def retrieve_latent_cache_batches(self, num_workers: int):
        buckset_selector = BucketSelector(self.resolution, self.enable_bucket, self.bucket_no_upscale, self.architecture)
        executor = ThreadPoolExecutor(max_workers=num_workers)

        batches: dict[tuple[int, int], list[ItemInfo]] = {}  # (width, height) -> [ItemInfo]
        futures = []

        # aggregate futures and sort by bucket resolution
        def aggregate_future(consume_all: bool = False):
            while len(futures) >= num_workers or (consume_all and len(futures) > 0):
                completed_futures = [future for future in futures if future.done()]
                if len(completed_futures) == 0:
                    if len(futures) >= num_workers or consume_all:  # to avoid adding too many futures
                        time.sleep(0.1)
                        continue
                    else:
                        break  # submit batch if possible

                for future in completed_futures:
                    original_size, item_key, image, caption, controls = future.result()
                    bucket_height, bucket_width = image.shape[:2]
                    bucket_reso = (bucket_width, bucket_height)

                    item_info = ItemInfo(item_key, caption, original_size, bucket_reso, content=image)
                    item_info.latent_cache_path = self.get_latent_cache_path(item_info)

                    # for VLM, which require image in addition to text, like Qwen-Image-Edit
                    item_info.text_encoder_output_cache_path = self.get_text_encoder_output_cache_path(item_info)

                    item_info.fp_latent_window_size = self.fp_latent_window_size
                    item_info.fp_1f_clean_indices = self.fp_1f_clean_indices
                    item_info.fp_1f_target_index = self.fp_1f_target_index
                    item_info.fp_1f_no_post = self.fp_1f_no_post

                    if self.architecture == ARCHITECTURE_FRAMEPACK or self.architecture == ARCHITECTURE_WAN:
                        # we need to split the bucket with latent window size and optional 1f clean indices, zero post
                        bucket_reso = list(bucket_reso) + [self.fp_latent_window_size]
                        if self.fp_1f_clean_indices is not None:
                            bucket_reso.append(len(self.fp_1f_clean_indices))
                            bucket_reso.append(self.fp_1f_no_post)
                        bucket_reso = tuple(bucket_reso)

                    if controls is not None:
                        item_info.control_content = controls
                        if (
                            self.flux_kontext_no_resize_control
                            or self.qwen_image_edit_no_resize_control
                            or self.qwen_image_edit_control_resolution is not None
                        ):
                            # Add control size to bucket_reso to make different control resolutions to different batch
                            bucket_reso = list(bucket_reso)
                            for control in controls:
                                bucket_reso = bucket_reso + list(control.shape[0:2])
                            bucket_reso = tuple(bucket_reso)

                    if bucket_reso not in batches:
                        batches[bucket_reso] = []
                    batches[bucket_reso].append(item_info)

                    futures.remove(future)

        # submit batch if some bucket has enough items
        def submit_batch(flush: bool = False):
            for key in batches:
                if len(batches[key]) >= self.batch_size or flush:
                    batch = batches[key][0 : self.batch_size]
                    if len(batches[key]) > self.batch_size:
                        batches[key] = batches[key][self.batch_size :]
                    else:
                        del batches[key]
                    return key, batch
            return None, None

        for fetch_op in self.datasource:
            # fetch and resize image in a separate thread
            def fetch_and_resize(op: callable) -> tuple[tuple[int, int], str, Image.Image, str, Optional[Image.Image]]:
                image_key, image, caption, controls = op()
                image: Image.Image
                image_size = image.size

                bucket_reso = buckset_selector.get_bucket_resolution(image_size)
                image = resize_image_to_bucket(image, bucket_reso)  # returns np.ndarray

                resized_controls = None
                if controls is not None:
                    resized_controls = []
                    if self.flux_kontext_no_resize_control or self.qwen_image_edit_no_resize_control:
                        for control in controls:
                            # divisible by bucket reso steps
                            width, height = control.size
                            width = width - (width % buckset_selector.reso_steps)
                            height = height - (height % buckset_selector.reso_steps)
                            resized_control = resize_image_to_bucket(control, (width, height))  # returns np.ndarray
                            resized_controls.append(resized_control)
                    elif self.qwen_image_edit_control_resolution is not None:
                        for control in controls:
                            control_bucket_reso = BucketSelector.calculate_bucket_resolution(
                                control.size, self.qwen_image_edit_control_resolution, architecture=self.architecture
                            )
                            resized_control = resize_image_to_bucket(control, control_bucket_reso)
                            resized_controls.append(resized_control)
                    else:
                        for control in controls:
                            resized_control = resize_image_to_bucket(control, bucket_reso)
                            resized_controls.append(resized_control)

                return image_size, image_key, image, caption, resized_controls

            future = executor.submit(fetch_and_resize, fetch_op)
            futures.append(future)
            aggregate_future()
            while True:
                key, batch = submit_batch()
                if key is None:
                    break
                yield key, batch

        aggregate_future(consume_all=True)
        while True:
            key, batch = submit_batch(flush=True)
            if key is None:
                break
            yield key, batch

        executor.shutdown()

    def retrieve_text_encoder_output_cache_batches(self, num_workers: int):
        return self._default_retrieve_text_encoder_output_cache_batches(self.datasource, self.batch_size, num_workers)

    def prepare_for_training(self, num_timestep_buckets: Optional[int] = None):
        bucket_selector = BucketSelector(self.resolution, self.enable_bucket, self.bucket_no_upscale, self.architecture)

        # glob cache files
        latent_cache_files = glob.glob(os.path.join(self.cache_directory, f"*_{self.architecture}.safetensors"))

        # assign cache files to item info
        # (width, height) -> [ItemInfo] or (width, height, other conds...) -> [ItemInfo]
        bucketed_item_info: dict[Union[tuple[int, int], Any], list[ItemInfo]] = {}
        for cache_file in latent_cache_files:
            tokens = os.path.basename(cache_file).split("_")

            image_size = tokens[-2]  # 0000x0000
            image_width, image_height = map(int, image_size.split("x"))
            image_size = (image_width, image_height)

            item_key = "_".join(tokens[:-2])
            text_encoder_output_cache_file = os.path.join(self.cache_directory, f"{item_key}_{self.architecture}_te.safetensors")
            if not os.path.exists(text_encoder_output_cache_file):
                logger.warning(f"Text encoder output cache file not found: {text_encoder_output_cache_file}")
                continue

            bucket_reso = bucket_selector.get_bucket_resolution(image_size)

            if self.architecture == ARCHITECTURE_FRAMEPACK or self.architecture == ARCHITECTURE_WAN:
                # we need to split the bucket with latent window size and optional 1f clean indices, zero post
                bucket_reso = list(bucket_reso) + [self.fp_latent_window_size]
                if self.fp_1f_clean_indices is not None:
                    bucket_reso.append(len(self.fp_1f_clean_indices))
                    bucket_reso.append(self.fp_1f_no_post)
                bucket_reso = tuple(bucket_reso)
            if (
                self.flux_kontext_no_resize_control
                or self.qwen_image_edit_no_resize_control
                or self.qwen_image_edit_control_resolution is not None
            ):
                # we also need to split the bucket with control resolutions
                control_key = safetensors_utils.find_key(cache_file, starts_with="latents_control_")  # latents_control_FxHxW_dtype
                if control_key is not None:
                    control_shape = control_key.rsplit("_", 3)[-2]  # FxHxW
                    bucket_reso = tuple(list(bucket_reso) + [control_shape])  # (int, int, str)

            item_info = ItemInfo(item_key, "", image_size, bucket_reso, latent_cache_path=cache_file)
            item_info.text_encoder_output_cache_path = text_encoder_output_cache_file

            bucket = bucketed_item_info.get(bucket_reso, [])
            for _ in range(self.num_repeats):
                bucket.append(item_info)
            bucketed_item_info[bucket_reso] = bucket

        # prepare batch manager
        self.batch_manager = BucketBatchManager(bucketed_item_info, self.batch_size, num_timestep_buckets=num_timestep_buckets)
        self.batch_manager.show_bucket_info()

        self.num_train_items = sum([len(bucket) for bucket in bucketed_item_info.values()])

    def shuffle_buckets(self):
        # set random seed for this epoch
        random.seed(self.seed + self.current_epoch)
        self.batch_manager.shuffle()

    def __len__(self):
        if self.batch_manager is None:
            return 100  # dummy value
        return len(self.batch_manager)

    def __getitem__(self, idx):
        super().__getitem__(idx)
        return self.batch_manager[idx]


class VideoDataset(BaseDataset):
    TARGET_FPS_HUNYUAN = 24.0
    TARGET_FPS_WAN = 16.0
    TARGET_FPS_FRAMEPACK = 30.0
    TARGET_FPS_FLUX_KONTEXT = 1.0  # VideoDataset is not used for Flux Kontext, but this is a placeholder
    TARGET_FPS_HUNYUAN_VIDEO_1_5 = 24.0

    def __init__(
        self,
        resolution: Tuple[int, int],
        caption_extension: Optional[str],
        batch_size: int,
        num_repeats: int,
        enable_bucket: bool,
        bucket_no_upscale: bool,
        frame_extraction: Optional[str] = "head",
        frame_stride: Optional[int] = 1,
        frame_sample: Optional[int] = 1,
        target_frames: Optional[list[int]] = None,
        max_frames: Optional[int] = None,
        source_fps: Optional[float] = None,
        video_directory: Optional[str] = None,
        video_jsonl_file: Optional[str] = None,
        control_directory: Optional[str] = None,
        cache_directory: Optional[str] = None,
        fp_latent_window_size: Optional[int] = 9,
        debug_dataset: bool = False,
        architecture: str = "no_default",
    ):
        super(VideoDataset, self).__init__(
            resolution,
            caption_extension,
            batch_size,
            num_repeats,
            enable_bucket,
            bucket_no_upscale,
            cache_directory,
            debug_dataset,
            architecture,
        )
        self.video_directory = video_directory
        self.video_jsonl_file = video_jsonl_file
        self.control_directory = control_directory
        self.frame_extraction = frame_extraction
        self.frame_stride = frame_stride
        self.frame_sample = frame_sample
        self.max_frames = max_frames
        self.source_fps = source_fps
        self.fp_latent_window_size = fp_latent_window_size

        if self.architecture == ARCHITECTURE_HUNYUAN_VIDEO:
            self.target_fps = VideoDataset.TARGET_FPS_HUNYUAN
        elif self.architecture == ARCHITECTURE_WAN:
            self.target_fps = VideoDataset.TARGET_FPS_WAN
        elif self.architecture == ARCHITECTURE_FRAMEPACK:
            self.target_fps = VideoDataset.TARGET_FPS_FRAMEPACK
        elif self.architecture == ARCHITECTURE_FLUX_KONTEXT:
            self.target_fps = VideoDataset.TARGET_FPS_FLUX_KONTEXT
<<<<<<< HEAD
        elif self.architecture == ARCHITECTURE_KANDINSKY5:
            self.target_fps = VideoDataset.TARGET_FPS_HUNYUAN
=======
        elif self.architecture == ARCHITECTURE_HUNYUAN_VIDEO_1_5:
            self.target_fps = VideoDataset.TARGET_FPS_HUNYUAN_VIDEO_1_5
>>>>>>> 600103fb
        else:
            raise ValueError(f"Unsupported architecture: {self.architecture}")

        if target_frames is not None:
            target_frames = list(set(target_frames))
            target_frames.sort()

            # round each value to N*4+1
            rounded_target_frames = [(f - 1) // 4 * 4 + 1 for f in target_frames]
            rouneded_target_frames = list(set(rounded_target_frames))
            rouneded_target_frames.sort()

            # if value is changed, warn
            if target_frames != rounded_target_frames:
                logger.warning(f"target_frames are rounded to {rounded_target_frames}")

            target_frames = tuple(rounded_target_frames)

        self.target_frames = target_frames

        if video_directory is not None:
            self.datasource = VideoDirectoryDatasource(video_directory, caption_extension, control_directory)
        elif video_jsonl_file is not None:
            self.datasource = VideoJsonlDatasource(video_jsonl_file)

        if self.frame_extraction == "uniform" and self.frame_sample == 1:
            self.frame_extraction = "head"
            logger.warning("frame_sample is set to 1 for frame_extraction=uniform. frame_extraction is changed to head.")
        if self.frame_extraction == "head":
            # head extraction. we can limit the number of frames to be extracted
            self.datasource.set_start_and_end_frame(0, max(self.target_frames))

        if self.cache_directory is None:
            self.cache_directory = self.video_directory

        self.batch_manager = None
        self.num_train_items = 0
        self.has_control = self.datasource.has_control

    def get_metadata(self):
        metadata = super().get_metadata()
        if self.video_directory is not None:
            metadata["video_directory"] = os.path.basename(self.video_directory)
        if self.video_jsonl_file is not None:
            metadata["video_jsonl_file"] = os.path.basename(self.video_jsonl_file)
        if self.control_directory is not None:
            metadata["control_directory"] = os.path.basename(self.control_directory)
        metadata["frame_extraction"] = self.frame_extraction
        metadata["frame_stride"] = self.frame_stride
        metadata["frame_sample"] = self.frame_sample
        metadata["target_frames"] = self.target_frames
        metadata["max_frames"] = self.max_frames
        metadata["source_fps"] = self.source_fps
        metadata["has_control"] = self.has_control
        return metadata

    def retrieve_latent_cache_batches(self, num_workers: int):
        buckset_selector = BucketSelector(self.resolution, architecture=self.architecture)
        self.datasource.set_bucket_selector(buckset_selector)
        if self.source_fps is not None:
            self.datasource.set_source_and_target_fps(self.source_fps, self.target_fps)
        else:
            self.datasource.set_source_and_target_fps(None, None)  # no conversion

        executor = ThreadPoolExecutor(max_workers=num_workers)

        # key: (width, height, frame_count) and optional latent_window_size, value: [ItemInfo]
        batches: dict[tuple[Any], list[ItemInfo]] = {}
        futures = []

        def aggregate_future(consume_all: bool = False):
            while len(futures) >= num_workers or (consume_all and len(futures) > 0):
                completed_futures = [future for future in futures if future.done()]
                if len(completed_futures) == 0:
                    if len(futures) >= num_workers or consume_all:  # to avoid adding too many futures
                        time.sleep(0.1)
                        continue
                    else:
                        break  # submit batch if possible

                for future in completed_futures:
                    original_frame_size, video_key, video, caption, control = future.result()

                    frame_count = len(video)
                    video = np.stack(video, axis=0)
                    height, width = video.shape[1:3]
                    bucket_reso = (width, height)  # already resized

                    # process control images if available
                    control_video = None
                    if control is not None:
                        # set frame count to the same as video
                        if len(control) > frame_count:
                            control = control[:frame_count]
                        elif len(control) < frame_count:
                            # if control is shorter than video, repeat the last frame
                            last_frame = control[-1]
                            control.extend([last_frame] * (frame_count - len(control)))
                        control_video = np.stack(control, axis=0)

                    crop_pos_and_frames = []
                    if self.frame_extraction == "head":
                        for target_frame in self.target_frames:
                            if frame_count >= target_frame:
                                crop_pos_and_frames.append((0, target_frame))
                    elif self.frame_extraction == "chunk":
                        # split by target_frames
                        for target_frame in self.target_frames:
                            for i in range(0, frame_count, target_frame):
                                if i + target_frame <= frame_count:
                                    crop_pos_and_frames.append((i, target_frame))
                    elif self.frame_extraction == "slide":
                        # slide window
                        for target_frame in self.target_frames:
                            if frame_count >= target_frame:
                                for i in range(0, frame_count - target_frame + 1, self.frame_stride):
                                    crop_pos_and_frames.append((i, target_frame))
                    elif self.frame_extraction == "uniform":
                        # select N frames uniformly
                        for target_frame in self.target_frames:
                            if frame_count >= target_frame:
                                frame_indices = np.linspace(0, frame_count - target_frame, self.frame_sample, dtype=int)
                                for i in frame_indices:
                                    crop_pos_and_frames.append((i, target_frame))
                    elif self.frame_extraction == "full":
                        # select all frames
                        target_frame = min(frame_count, self.max_frames)
                        target_frame = (target_frame - 1) // 4 * 4 + 1  # round to N*4+1
                        crop_pos_and_frames.append((0, target_frame))
                    else:
                        raise ValueError(f"frame_extraction {self.frame_extraction} is not supported")

                    for crop_pos, target_frame in crop_pos_and_frames:
                        cropped_video = video[crop_pos : crop_pos + target_frame]
                        body, ext = os.path.splitext(video_key)
                        item_key = f"{body}_{crop_pos:05d}-{target_frame:03d}{ext}"
                        batch_key = (*bucket_reso, target_frame)  # bucket_reso with frame_count

                        if self.architecture == ARCHITECTURE_FRAMEPACK:
                            # add latent window size to bucket resolution
                            batch_key = (*batch_key, self.fp_latent_window_size)

                        # crop control video if available
                        cropped_control = None
                        if control_video is not None:
                            cropped_control = control_video[crop_pos : crop_pos + target_frame]

                        item_info = ItemInfo(
                            item_key, caption, original_frame_size, batch_key, frame_count=target_frame, content=cropped_video
                        )
                        item_info.latent_cache_path = self.get_latent_cache_path(item_info)
                        item_info.control_content = cropped_control  # None is allowed
                        item_info.fp_latent_window_size = self.fp_latent_window_size

                        batch = batches.get(batch_key, [])
                        batch.append(item_info)
                        batches[batch_key] = batch

                    futures.remove(future)

        def submit_batch(flush: bool = False):
            for key in batches:
                if len(batches[key]) >= self.batch_size or flush:
                    batch = batches[key][0 : self.batch_size]
                    if len(batches[key]) > self.batch_size:
                        batches[key] = batches[key][self.batch_size :]
                    else:
                        del batches[key]
                    return key, batch
            return None, None

        for operator in self.datasource:

            def fetch_and_resize(op: callable) -> tuple[tuple[int, int], str, list[np.ndarray], str, Optional[list[np.ndarray]]]:
                result = op()

                if len(result) == 3:  # for backward compatibility TODO remove this in the future
                    video_key, video, caption = result
                    control = None
                else:
                    video_key, video, caption, control = result

                video: list[np.ndarray]
                frame_size = (video[0].shape[1], video[0].shape[0])

                # resize if necessary
                bucket_reso = buckset_selector.get_bucket_resolution(frame_size)
                video = [resize_image_to_bucket(frame, bucket_reso) for frame in video]

                # resize control if necessary
                if control is not None:
                    control = [resize_image_to_bucket(frame, bucket_reso) for frame in control]

                return frame_size, video_key, video, caption, control

            future = executor.submit(fetch_and_resize, operator)
            futures.append(future)
            aggregate_future()
            while True:
                key, batch = submit_batch()
                if key is None:
                    break
                yield key, batch

        aggregate_future(consume_all=True)
        while True:
            key, batch = submit_batch(flush=True)
            if key is None:
                break
            yield key, batch

        executor.shutdown()

    def retrieve_text_encoder_output_cache_batches(self, num_workers: int):
        return self._default_retrieve_text_encoder_output_cache_batches(self.datasource, self.batch_size, num_workers)

    def prepare_for_training(self, num_timestep_buckets: Optional[int] = None):
        bucket_selector = BucketSelector(self.resolution, self.enable_bucket, self.bucket_no_upscale, self.architecture)

        # glob cache files
        latent_cache_files = glob.glob(os.path.join(self.cache_directory, f"*_{self.architecture}.safetensors"))

        # assign cache files to item info
        bucketed_item_info: dict[tuple[int, int, int], list[ItemInfo]] = {}  # (width, height, frame_count) -> [ItemInfo]
        for cache_file in latent_cache_files:
            tokens = os.path.basename(cache_file).split("_")

            image_size = tokens[-2]  # 0000x0000
            image_width, image_height = map(int, image_size.split("x"))
            image_size = (image_width, image_height)

            frame_pos, frame_count = tokens[-3].split("-")[:2]  # "00000-000", or optional section index "00000-000-00"
            frame_pos, frame_count = int(frame_pos), int(frame_count)

            item_key = "_".join(tokens[:-3])
            text_encoder_output_cache_file = os.path.join(self.cache_directory, f"{item_key}_{self.architecture}_te.safetensors")
            if not os.path.exists(text_encoder_output_cache_file):
                logger.warning(f"Text encoder output cache file not found: {text_encoder_output_cache_file}")
                continue

            bucket_reso = bucket_selector.get_bucket_resolution(image_size)
            bucket_reso = (*bucket_reso, frame_count)
            item_info = ItemInfo(item_key, "", image_size, bucket_reso, frame_count=frame_count, latent_cache_path=cache_file)
            item_info.text_encoder_output_cache_path = text_encoder_output_cache_file

            bucket = bucketed_item_info.get(bucket_reso, [])
            for _ in range(self.num_repeats):
                bucket.append(item_info)
            bucketed_item_info[bucket_reso] = bucket

        # prepare batch manager
        self.batch_manager = BucketBatchManager(bucketed_item_info, self.batch_size, num_timestep_buckets=num_timestep_buckets)
        self.batch_manager.show_bucket_info()

        self.num_train_items = sum([len(bucket) for bucket in bucketed_item_info.values()])

    def shuffle_buckets(self):
        # set random seed for this epoch
        random.seed(self.seed + self.current_epoch)
        self.batch_manager.shuffle()

    def __len__(self):
        if self.batch_manager is None:
            return 100  # dummy value
        return len(self.batch_manager)

    def __getitem__(self, idx):
        super().__getitem__(idx)
        return self.batch_manager[idx]


class DatasetGroup(torch.utils.data.ConcatDataset):
    def __init__(self, datasets: Sequence[Union[ImageDataset, VideoDataset]]):
        super().__init__(datasets)
        self.datasets: list[Union[ImageDataset, VideoDataset]] = datasets
        self.num_train_items = 0
        for dataset in self.datasets:
            self.num_train_items += dataset.num_train_items

    def set_current_epoch(self, epoch):
        for dataset in self.datasets:
            dataset.set_current_epoch(epoch)

    def set_max_train_steps(self, max_train_steps):
        for dataset in self.datasets:
            dataset.set_max_train_steps(max_train_steps)<|MERGE_RESOLUTION|>--- conflicted
+++ resolved
@@ -79,15 +79,12 @@
 ARCHITECTURE_QWEN_IMAGE_FULL = "qwen_image"
 ARCHITECTURE_QWEN_IMAGE_EDIT = "qie"
 ARCHITECTURE_QWEN_IMAGE_EDIT_FULL = "qwen_image_edit"
-<<<<<<< HEAD
 ARCHITECTURE_KANDINSKY5 = "k5"
 ARCHITECTURE_KANDINSKY5_FULL = "kandinsky5"
-=======
 ARCHITECTURE_HUNYUAN_VIDEO_1_5 = "hv15"
 ARCHITECTURE_HUNYUAN_VIDEO_1_5_FULL = "hunyuan_video_1_5"
 ARCHITECTURE_Z_IMAGE = "zi"
 ARCHITECTURE_Z_IMAGE_FULL = "z_image"
->>>>>>> 600103fb
 
 
 def glob_images(directory, base="*"):
@@ -321,7 +318,6 @@
     save_latent_cache_common(item_info, sd, ARCHITECTURE_QWEN_IMAGE_FULL)
 
 
-<<<<<<< HEAD
 def save_latent_cache_kandinsky5(
     item_info: ItemInfo,
     latent: torch.Tensor,
@@ -352,7 +348,8 @@
         sd["vae_scaling_factor"] = torch.tensor(float(scaling_factor))
 
     save_latent_cache_common(item_info, sd, ARCHITECTURE_KANDINSKY5_FULL)
-=======
+
+
 def save_latent_cache_hunyuan_video_1_5(
     item_info: ItemInfo,
     latent: torch.Tensor,
@@ -386,7 +383,6 @@
     sd = {f"latents_{F}x{H}x{W}_{dtype_str}": latent.detach().cpu().contiguous()}
 
     save_latent_cache_common(item_info, sd, ARCHITECTURE_Z_IMAGE_FULL)
->>>>>>> 600103fb
 
 
 def save_latent_cache_common(item_info: ItemInfo, sd: dict[str, torch.Tensor], arch_fullname: str):
@@ -474,7 +470,6 @@
     save_text_encoder_output_cache_common(item_info, sd, ARCHITECTURE_QWEN_IMAGE_FULL)
 
 
-<<<<<<< HEAD
 def save_text_encoder_output_cache_kandinsky5(
     item_info: ItemInfo, text_embeds: torch.Tensor, pooled_embed: torch.Tensor, attention_mask: torch.Tensor
 ):
@@ -487,7 +482,8 @@
     sd["attention_mask"] = attention_mask.detach().cpu()
 
     save_text_encoder_output_cache_common(item_info, sd, ARCHITECTURE_KANDINSKY5_FULL)
-=======
+
+
 def save_text_encoder_output_cache_hunyuan_video_1_5(item_info: ItemInfo, embed: torch.Tensor, byt5_embed: torch.Tensor):
     """Hunyuan-Video 1.5 architecture."""
     sd = {}
@@ -505,7 +501,6 @@
     sd[f"varlen_llm_embed_{dtype_str}"] = embed.detach().cpu()
 
     save_text_encoder_output_cache_common(item_info, sd, ARCHITECTURE_Z_IMAGE_FULL)
->>>>>>> 600103fb
 
 
 def save_text_encoder_output_cache_common(item_info: ItemInfo, sd: dict[str, torch.Tensor], arch_fullname: str):
@@ -551,12 +546,9 @@
     RESOLUTION_STEPS_FLUX_KONTEXT = 16
     RESOLUTION_STEPS_QWEN_IMAGE = 16
     RESOLUTION_STEPS_QWEN_IMAGE_EDIT = 16
-<<<<<<< HEAD
     RESOLUTION_STEPS_KANDINSKY5 = 16
-=======
     RESOLUTION_STEPS_HUNYUAN_VIDEO_1_5 = 16
     RESOLUTION_STEPS_Z_IMAGE = 16
->>>>>>> 600103fb
 
     ARCHITECTURE_STEPS_MAP = {
         ARCHITECTURE_HUNYUAN_VIDEO: RESOLUTION_STEPS_HUNYUAN,
@@ -565,12 +557,9 @@
         ARCHITECTURE_FLUX_KONTEXT: RESOLUTION_STEPS_FLUX_KONTEXT,
         ARCHITECTURE_QWEN_IMAGE: RESOLUTION_STEPS_QWEN_IMAGE,
         ARCHITECTURE_QWEN_IMAGE_EDIT: RESOLUTION_STEPS_QWEN_IMAGE_EDIT,
-<<<<<<< HEAD
         ARCHITECTURE_KANDINSKY5: RESOLUTION_STEPS_KANDINSKY5,
-=======
         ARCHITECTURE_HUNYUAN_VIDEO_1_5: RESOLUTION_STEPS_HUNYUAN_VIDEO_1_5,
         ARCHITECTURE_Z_IMAGE: RESOLUTION_STEPS_Z_IMAGE,
->>>>>>> 600103fb
     }
 
     def __init__(
@@ -1976,13 +1965,10 @@
             self.target_fps = VideoDataset.TARGET_FPS_FRAMEPACK
         elif self.architecture == ARCHITECTURE_FLUX_KONTEXT:
             self.target_fps = VideoDataset.TARGET_FPS_FLUX_KONTEXT
-<<<<<<< HEAD
         elif self.architecture == ARCHITECTURE_KANDINSKY5:
             self.target_fps = VideoDataset.TARGET_FPS_HUNYUAN
-=======
         elif self.architecture == ARCHITECTURE_HUNYUAN_VIDEO_1_5:
             self.target_fps = VideoDataset.TARGET_FPS_HUNYUAN_VIDEO_1_5
->>>>>>> 600103fb
         else:
             raise ValueError(f"Unsupported architecture: {self.architecture}")
 
