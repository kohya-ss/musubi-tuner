import argparse
import gc
from importlib.util import find_spec
import random
import os
import re
import time
import copy
from typing import Tuple, Optional, List, Any, Dict

import torch
from safetensors.torch import load_file, save_file
from safetensors import safe_open
from PIL import Image
import numpy as np
from tqdm import tqdm

from musubi_tuner.networks import lora_framepack
from musubi_tuner.hunyuan_model.autoencoder_kl_causal_3d import AutoencoderKLCausal3D
from musubi_tuner.frame_pack import hunyuan
from musubi_tuner.frame_pack.hunyuan_video_packed import load_packed_model
from musubi_tuner.frame_pack.hunyuan_video_packed_inference import HunyuanVideoTransformer3DModelPackedInference
from musubi_tuner.frame_pack.utils import crop_or_pad_yield_mask, soft_append_bcthw
from musubi_tuner.frame_pack.clip_vision import hf_clip_vision_encode
from musubi_tuner.frame_pack.k_diffusion_hunyuan import sample_hunyuan
from musubi_tuner.dataset import image_video_dataset
from musubi_tuner.utils.lora_utils import filter_lora_state_dict

lycoris_available = find_spec("lycoris") is not None

from musubi_tuner.utils.device_utils import clean_memory_on_device
from musubi_tuner.hv_generate_video import get_time_flag, save_images_grid, save_videos_grid, synchronize_device
from musubi_tuner.wan_generate_video import merge_lora_weights
from musubi_tuner.frame_pack.framepack_utils import load_vae, load_text_encoder1, load_text_encoder2, load_image_encoders

import logging

logger = logging.getLogger(__name__)
logging.basicConfig(level=logging.INFO)


def parse_section_strings(input_string: str) -> dict[int, str]:
    section_strings = {}
    if input_string is None:  # handle None input for image_path etc.
        return section_strings
    if ";;;" in input_string:
        split_section_strings = input_string.split(";;;")
        for section_str in split_section_strings:
            if ":" not in section_str:
                start = end = 0
                section_str = section_str.strip()
            else:
                index_str, section_str = section_str.split(":", 1)
                index_str = index_str.strip()
                section_str = section_str.strip()

                m = re.match(r"^(-?\d+)(-\d+)?$", index_str)
                if m:
                    start = int(m.group(1))
                    end = int(m.group(2)[1:]) if m.group(2) is not None else start
                else:
                    start = end = 0
                    section_str = section_str.strip()
            for i in range(start, end + 1):
                section_strings[i] = section_str
    else:
        section_strings[0] = input_string

    if not section_strings:  # If input_string was empty or only separators
        return section_strings

    if 0 not in section_strings:
        indices = list(section_strings.keys())
        if all(i < 0 for i in indices):
            section_index = min(indices)
        else:
            section_index = min(i for i in indices if i >= 0)
        section_strings[0] = section_strings[section_index]
    return section_strings


class GenerationSettings:
    def __init__(self, device: torch.device, dit_weight_dtype: Optional[torch.dtype] = None):
        self.device = device
        self.dit_weight_dtype = dit_weight_dtype  # not used currently because model may be optimized


def parse_args() -> argparse.Namespace:
    """parse command line arguments"""
    parser = argparse.ArgumentParser(description="Wan 2.1 inference script")

    # WAN arguments
    # parser.add_argument("--ckpt_dir", type=str, default=None, help="The path to the checkpoint directory (Wan 2.1 official).")
    parser.add_argument(
        "--sample_solver", type=str, default="unipc", choices=["unipc", "dpm++", "vanilla"], help="The solver used to sample."
    )

    parser.add_argument("--dit", type=str, default=None, help="DiT directory or path")
    parser.add_argument("--vae", type=str, default=None, help="VAE directory or path")
    parser.add_argument("--text_encoder1", type=str, required=True, help="Text Encoder 1 directory or path")
    parser.add_argument("--text_encoder2", type=str, required=True, help="Text Encoder 2 directory or path")
    parser.add_argument("--image_encoder", type=str, required=True, help="Image Encoder directory or path")
    parser.add_argument("--f1", action="store_true", help="Use F1 sampling method")

    # LoRA
    parser.add_argument("--lora_weight", type=str, nargs="*", required=False, default=None, help="LoRA weight path")
    parser.add_argument("--lora_multiplier", type=float, nargs="*", default=1.0, help="LoRA multiplier")
    parser.add_argument("--include_patterns", type=str, nargs="*", default=None, help="LoRA module include patterns")
    parser.add_argument("--exclude_patterns", type=str, nargs="*", default=None, help="LoRA module exclude patterns")
    parser.add_argument(
        "--save_merged_model",
        type=str,
        default=None,
        help="Save merged model to path. If specified, no inference will be performed.",
    )

    # inference
    parser.add_argument(
        "--prompt",
        type=str,
        default=None,
        help="prompt for generation. If `;;;` is used, it will be split into sections. Example: `section_index:prompt` or "
        "`section_index:prompt;;;section_index:prompt;;;...`, section_index can be `0` or `-1` or `0-2`, `-1` means last section, `0-2` means from 0 to 2 (inclusive).",
    )
    parser.add_argument(
        "--negative_prompt",
        type=str,
        default=None,
        help="negative prompt for generation, default is empty string. should not change.",
    )
    parser.add_argument(
        "--custom_system_prompt",
        type=str,
        default=None,
        help="Custom system prompt for LLM. If specified, it will override the default system prompt. See hunyuan_model/text_encoder.py for the default system prompt.",
    )
    parser.add_argument("--video_size", type=int, nargs=2, default=[256, 256], help="video size, height and width")
    parser.add_argument("--video_seconds", type=float, default=5.0, help="video length, default is 5.0 seconds")
    parser.add_argument(
        "--video_sections",
        type=int,
        default=None,
        help="number of video sections, Default is None (auto calculate from video seconds)",
    )
    parser.add_argument(
        "--one_frame_inference",
        type=str,
        default=None,
        help="one frame inference, default is None, comma separated values from 'no_2x', 'no_4x', 'no_post', 'control_indices' and 'target_index'.",
    )
    parser.add_argument(
        "--control_image_path", type=str, default=None, nargs="*", help="path to control (reference) image for one frame inference."
    )
    parser.add_argument(
        "--control_image_mask_path",
        type=str,
        default=None,
        nargs="*",
        help="path to control (reference) image mask for one frame inference.",
    )
    parser.add_argument("--fps", type=int, default=30, help="video fps, default is 30")
    parser.add_argument("--infer_steps", type=int, default=25, help="number of inference steps, default is 25")
    parser.add_argument("--save_path", type=str, required=True, help="path to save generated video")
    parser.add_argument("--seed", type=int, default=None, help="Seed for evaluation.")
    # parser.add_argument(
    #     "--cpu_noise", action="store_true", help="Use CPU to generate noise (compatible with ComfyUI). Default is False."
    # )
    parser.add_argument("--latent_window_size", type=int, default=9, help="latent window size, default is 9. should not change.")
    parser.add_argument(
        "--embedded_cfg_scale", type=float, default=10.0, help="Embeded CFG scale (distilled CFG Scale), default is 10.0"
    )
    parser.add_argument(
        "--guidance_scale",
        type=float,
        default=1.0,
        help="Guidance scale for classifier free guidance. Default is 1.0 (no guidance), should not change.",
    )
    parser.add_argument("--guidance_rescale", type=float, default=0.0, help="CFG Re-scale, default is 0.0. Should not change.")
    # parser.add_argument("--video_path", type=str, default=None, help="path to video for video2video inference")
    parser.add_argument(
        "--image_path",
        type=str,
        default=None,
        help="path to image for image2video inference. If `;;;` is used, it will be used as section images. The notation is same as `--prompt`.",
    )
    parser.add_argument("--end_image_path", type=str, default=None, help="path to end image for image2video inference")
    parser.add_argument(
        "--latent_paddings",
        type=str,
        default=None,
        help="latent paddings for each section, comma separated values. default is None (FramePack default paddings)",
    )
    # parser.add_argument(
    #     "--control_path",
    #     type=str,
    #     default=None,
    #     help="path to control video for inference with controlnet. video file or directory with images",
    # )
    # parser.add_argument("--trim_tail_frames", type=int, default=0, help="trim tail N frames from the video before saving")

    # Flow Matching
    parser.add_argument(
        "--flow_shift",
        type=float,
        default=None,
        help="Shift factor for flow matching schedulers. Default is None (FramePack default).",
    )

    parser.add_argument("--fp8", action="store_true", help="use fp8 for DiT model")
    parser.add_argument("--fp8_scaled", action="store_true", help="use scaled fp8 for DiT, only for fp8")
    # parser.add_argument("--fp8_fast", action="store_true", help="Enable fast FP8 arithmetic (RTX 4XXX+), only for fp8_scaled")
    parser.add_argument(
        "--rope_scaling_factor", type=float, default=0.5, help="RoPE scaling factor for high resolution (H/W), default is 0.5"
    )
    parser.add_argument(
        "--rope_scaling_timestep_threshold",
        type=int,
        default=None,
        help="RoPE scaling timestep threshold, default is None (disable), if set, RoPE scaling will be applied only for timesteps >= threshold, around 800 is good starting point",
    )

    parser.add_argument("--fp8_llm", action="store_true", help="use fp8 for Text Encoder 1 (LLM)")
    parser.add_argument(
        "--device", type=str, default=None, help="device to use for inference. If None, use CUDA if available, otherwise use CPU"
    )
    parser.add_argument(
        "--attn_mode",
        type=str,
        default="torch",
        choices=["flash", "torch", "sageattn", "xformers", "sdpa"],  #  "flash2", "flash3",
        help="attention mode",
    )
<<<<<<< HEAD
    parser.add_argument("--split_attn", action="store_true", help="split attention for long sequence")
=======
    parser.add_argument(
        "--vae_tiling",
        action="store_true",
        help="enable spatial tiling for VAE, default is False. If vae_spatial_tile_sample_min_size is set, this is automatically enabled",
    )
>>>>>>> d3a9d855
    parser.add_argument("--vae_chunk_size", type=int, default=None, help="chunk size for CausalConv3d in VAE")
    parser.add_argument(
        "--vae_spatial_tile_sample_min_size", type=int, default=None, help="spatial tile sample min size for VAE, default 256"
    )
    parser.add_argument("--bulk_decode", action="store_true", help="decode all frames at once")
    parser.add_argument("--blocks_to_swap", type=int, default=0, help="number of blocks to swap in the model")
    parser.add_argument(
        "--output_type",
        type=str,
        default="video",
        choices=["video", "images", "latent", "both", "latent_images"],
        help="output type",
    )
    parser.add_argument("--no_metadata", action="store_true", help="do not save metadata")
    parser.add_argument("--latent_path", type=str, nargs="*", default=None, help="path to latent for decode. no inference")
    parser.add_argument(
        "--lycoris", action="store_true", help=f"use lycoris for inference{'' if lycoris_available else ' (not available)'}"
    )
    # parser.add_argument("--compile", action="store_true", help="Enable torch.compile")
    # parser.add_argument(
    #     "--compile_args",
    #     nargs=4,
    #     metavar=("BACKEND", "MODE", "DYNAMIC", "FULLGRAPH"),
    #     default=["inductor", "max-autotune-no-cudagraphs", "False", "False"],
    #     help="Torch.compile settings",
    # )

    # MagCache
    parser.add_argument(
        "--magcache_mag_ratios",
        type=str,
        default=None,
        help="Enable MagCache for inference with specified ratios, comma separated values. Example: `1.0,1.06971,1.29073,...`. "
        + "It is recommended to use same count of ratios as as inference steps."
        + "Default is None (disabled), if `0` is specified, it will use default ratios for 50 steps.",
    )
    parser.add_argument("--magcache_retention_ratio", type=float, default=0.2, help="MagCache retention ratio, default is 0.2")
    parser.add_argument("--magcache_threshold", type=float, default=0.24, help="MagCache threshold, default is 0.24")
    parser.add_argument("--magcache_k", type=int, default=6, help="MagCache k value, default is 6")
    parser.add_argument("--magcache_calibration", action="store_true", help="Enable MagCache calibration")

    # New arguments for batch and interactive modes
    parser.add_argument("--from_file", type=str, default=None, help="Read prompts from a file")
    parser.add_argument(
        "--batch_size",
        type=int,
        default=1,
        help="Batch size for processing prompts from file. Only available with one-frame inference.",
    )
    parser.add_argument("--interactive", action="store_true", help="Interactive mode: read prompts from console")

    args = parser.parse_args()

    # Validate arguments
    if args.from_file and args.interactive:
        raise ValueError("Cannot use both --from_file and --interactive at the same time")

    if args.latent_path is None or len(args.latent_path) == 0:
        if args.prompt is None and not args.from_file and not args.interactive:
            raise ValueError("Either --prompt, --from_file or --interactive must be specified")

    if args.lycoris and not lycoris_available:
        raise ValueError("install lycoris: https://github.com/KohakuBlueleaf/LyCORIS")

    if args.attn_mode == "sdpa":
        args.attn_mode = "torch"

    return args


def parse_prompt_line(line: str) -> Dict[str, Any]:
    """Parse a prompt line into a dictionary of argument overrides

    Args:
        line: Prompt line with options

    Returns:
        Dict[str, Any]: Dictionary of argument overrides
    """
    # TODO common function with hv_train_network.line_to_prompt_dict
    parts = line.split(" --")
    prompt = parts[0].strip()

    # Create dictionary of overrides
    overrides = {"prompt": prompt}
    # Initialize control_image_path and control_image_mask_path as a list to accommodate multiple paths
    overrides["control_image_path"] = []
    overrides["control_image_mask_path"] = []

    for part in parts[1:]:
        if not part.strip():
            continue
        option_parts = part.split(" ", 1)
        option = option_parts[0].strip()
        value = option_parts[1].strip() if len(option_parts) > 1 else ""

        # Map options to argument names
        if option == "w":
            overrides["video_size_width"] = int(value)
        elif option == "h":
            overrides["video_size_height"] = int(value)
        elif option == "f":
            overrides["video_seconds"] = float(value)
        elif option == "d":
            overrides["seed"] = int(value)
        elif option == "s":
            overrides["infer_steps"] = int(value)
        elif option == "g" or option == "l":
            overrides["guidance_scale"] = float(value)
        elif option == "fs":
            overrides["flow_shift"] = float(value)
        elif option == "i":
            overrides["image_path"] = value
        # elif option == "im":
        #     overrides["image_mask_path"] = value
        # elif option == "cn":
        #     overrides["control_path"] = value
        elif option == "n":
            overrides["negative_prompt"] = value
        elif option == "vs":  # video_sections
            overrides["video_sections"] = int(value)
        elif option == "ei":  # end_image_path
            overrides["end_image_path"] = value
        elif option == "ci":  # control_image_path
            overrides["control_image_path"].append(value)
        elif option == "cim":  # control_image_mask_path
            overrides["control_image_mask_path"].append(value)
        elif option == "of":  # one_frame_inference
            overrides["one_frame_inference"] = value
        # magcache
        elif option == "mcrr":  # magcache retention ratio
            overrides["magcache_retention_ratio"] = float(value)
        elif option == "mct":  # magcache threshold
            overrides["magcache_threshold"] = float(value)
        elif option == "mck":  # magcache k
            overrides["magcache_k"] = int(value)

    # If no control_image_path was provided, remove the empty list
    if not overrides["control_image_path"]:
        del overrides["control_image_path"]
    if not overrides["control_image_mask_path"]:
        del overrides["control_image_mask_path"]

    return overrides


def apply_overrides(args: argparse.Namespace, overrides: Dict[str, Any]) -> argparse.Namespace:
    """Apply overrides to args

    Args:
        args: Original arguments
        overrides: Dictionary of overrides

    Returns:
        argparse.Namespace: New arguments with overrides applied
    """
    args_copy = copy.deepcopy(args)

    for key, value in overrides.items():
        if key == "video_size_width":
            args_copy.video_size[1] = value
        elif key == "video_size_height":
            args_copy.video_size[0] = value
        else:
            setattr(args_copy, key, value)

    return args_copy


def check_inputs(args: argparse.Namespace) -> Tuple[int, int, int]:
    """Validate video size and length

    Args:
        args: command line arguments

    Returns:
        Tuple[int, int, float]: (height, width, video_seconds)
    """
    height = args.video_size[0]
    width = args.video_size[1]

    video_seconds = args.video_seconds
    if args.video_sections is not None:
        video_seconds = (args.video_sections * (args.latent_window_size * 4) + 1) / args.fps

    if height % 8 != 0 or width % 8 != 0:
        raise ValueError(f"`height` and `width` have to be divisible by 8 but are {height} and {width}.")

    return height, width, video_seconds


# region DiT model


def load_dit_model(args: argparse.Namespace, device: torch.device) -> HunyuanVideoTransformer3DModelPackedInference:
    """load DiT model

    Args:
        args: command line arguments
        device: device to use

    Returns:
        HunyuanVideoTransformer3DModelPackedInference: DiT model
    """
    # If LyCORIS is enabled, we will load the model to CPU and then merge LoRA weights (static method)

    loading_device = "cpu"
    if args.blocks_to_swap == 0 and not args.lycoris:
        loading_device = device

    # load LoRA weights
    if not args.lycoris and args.lora_weight is not None and len(args.lora_weight) > 0:
        lora_weights_list = []
        for lora_weight in args.lora_weight:
            logger.info(f"Loading LoRA weight from: {lora_weight}")
            lora_sd = load_file(lora_weight)  # load on CPU, dtype is as is
            lora_sd = convert_lora_for_framepack(lora_sd)
            lora_sd = filter_lora_state_dict(lora_sd, args.include_patterns, args.exclude_patterns)
            lora_weights_list.append(lora_sd)
    else:
        lora_weights_list = None

    # load DiT model
    logger.info(f"Loading DiT model from: {args.dit}")
    model: HunyuanVideoTransformer3DModelPackedInference = load_packed_model(
        device,
        args.dit,
        args.attn_mode,
        loading_device,
        args.fp8_scaled and not args.lycoris,
        args.split_attn,
        for_inference=True,
        lora_weights_list=lora_weights_list,
        lora_multipliers=args.lora_multiplier,
    )

    # apply RoPE scaling factor
    if args.rope_scaling_timestep_threshold is not None:
        logger.info(
            f"Applying RoPE scaling factor {args.rope_scaling_factor} for timesteps >= {args.rope_scaling_timestep_threshold}"
        )
        model.enable_rope_scaling(args.rope_scaling_timestep_threshold, args.rope_scaling_factor)

    # magcache
    initialize_magcache(args, model)

    if args.lycoris:
        # merge LoRA weights statically
        if args.lora_weight is not None and len(args.lora_weight) > 0:
            # ugly hack to common merge_lora_weights function
            merge_lora_weights(
                lora_framepack,
                model,
                args.lora_weight,
                args.lora_multiplier,
                args.include_patterns,
                args.exclude_patterns,
                device,
                lycoris=True,
                save_merged_model=args.save_merged_model,
                converter=convert_lora_for_framepack,
            )

        if args.fp8_scaled:
            state_dict = model.state_dict()  # bf16 state dict

            # if no blocks to swap, we can move the weights to GPU after optimization on GPU (omit redundant CPU->GPU copy)
            move_to_device = args.blocks_to_swap == 0  # if blocks_to_swap > 0, we will keep the model on CPU
            state_dict = model.fp8_optimization(state_dict, device, move_to_device, use_scaled_mm=False)  # args.fp8_fast)

            info = model.load_state_dict(state_dict, strict=True, assign=True)
            logger.info(f"Loaded FP8 optimized weights: {info}")

    # if we only want to save the model, we can skip the rest
    if args.save_merged_model:
        return model

    if not args.fp8_scaled:
        # simple cast to dit_dtype
        target_dtype = None  # load as-is (dit_weight_dtype == dtype of the weights in state_dict)
        target_device = None

        if args.fp8:
            target_dtype = torch.float8e4m3fn

        if args.blocks_to_swap == 0:
            logger.info(f"Move model to device: {device}")
            target_device = device

        if target_device is not None and target_dtype is not None:
            model.to(target_device, target_dtype)  # move and cast  at the same time. this reduces redundant copy operations

    # if args.compile:
    #     compile_backend, compile_mode, compile_dynamic, compile_fullgraph = args.compile_args
    #     logger.info(
    #         f"Torch Compiling[Backend: {compile_backend}; Mode: {compile_mode}; Dynamic: {compile_dynamic}; Fullgraph: {compile_fullgraph}]"
    #     )
    #     torch._dynamo.config.cache_size_limit = 32
    #     for i in range(len(model.blocks)):
    #         model.blocks[i] = torch.compile(
    #             model.blocks[i],
    #             backend=compile_backend,
    #             mode=compile_mode,
    #             dynamic=compile_dynamic.lower() in "true",
    #             fullgraph=compile_fullgraph.lower() in "true",
    #         )

    if args.blocks_to_swap > 0:
        logger.info(f"Enable swap {args.blocks_to_swap} blocks to CPU from device: {device}")
        model.enable_block_swap(args.blocks_to_swap, device, supports_backward=False)
        model.move_to_device_except_swap_blocks(device)
        model.prepare_block_swap_before_forward()
    else:
        # make sure the model is on the right device
        model.to(device)

    model.eval().requires_grad_(False)
    clean_memory_on_device(device)

    return model


# endregion


def decode_latent(
    latent_window_size: int,
    total_latent_sections: int,
    bulk_decode: bool,
    vae: AutoencoderKLCausal3D,
    latent: torch.Tensor,
    device: torch.device,
    one_frame_inference_mode: bool = False,
) -> torch.Tensor:
    logger.info("Decoding video...")
    if latent.ndim == 4:
        latent = latent.unsqueeze(0)  # add batch dimension

    vae.to(device)
    if not bulk_decode and not one_frame_inference_mode:
        latent_window_size = latent_window_size  # default is 9
        # total_latent_sections = (args.video_seconds * 30) / (latent_window_size * 4)
        # total_latent_sections = int(max(round(total_latent_sections), 1))
        num_frames = latent_window_size * 4 - 3

        latents_to_decode = []
        latent_frame_index = 0
        for i in range(total_latent_sections - 1, -1, -1):
            is_last_section = i == total_latent_sections - 1
            generated_latent_frames = (num_frames + 3) // 4 + (1 if is_last_section else 0)
            section_latent_frames = (latent_window_size * 2 + 1) if is_last_section else (latent_window_size * 2)

            section_latent = latent[:, :, latent_frame_index : latent_frame_index + section_latent_frames, :, :]
            if section_latent.shape[2] > 0:
                latents_to_decode.append(section_latent)

            latent_frame_index += generated_latent_frames

        latents_to_decode = latents_to_decode[::-1]  # reverse the order of latents to decode

        history_pixels = None
        for latent in tqdm(latents_to_decode):
            if history_pixels is None:
                history_pixels = hunyuan.vae_decode(latent, vae).cpu()
            else:
                overlapped_frames = latent_window_size * 4 - 3
                current_pixels = hunyuan.vae_decode(latent, vae).cpu()
                history_pixels = soft_append_bcthw(current_pixels, history_pixels, overlapped_frames)
            clean_memory_on_device(device)
    else:
        # bulk decode
        logger.info("Bulk decoding or one frame inference")
        if not one_frame_inference_mode:
            history_pixels = hunyuan.vae_decode(latent, vae).cpu()  # normal
        else:
            # one frame inference
            history_pixels = [hunyuan.vae_decode(latent[:, :, i : i + 1, :, :], vae).cpu() for i in range(latent.shape[2])]
            history_pixels = torch.cat(history_pixels, dim=2)

    vae.to("cpu")

    logger.info(f"Decoded. Pixel shape {history_pixels.shape}")
    return history_pixels[0]  # remove batch dimension


def prepare_image_inputs(
    args: argparse.Namespace,
    device: torch.device,
    vae: AutoencoderKLCausal3D,
    shared_models: Optional[Dict] = None,
) -> Dict[str, Any]:
    """Prepare image-related inputs for I2V: VAE encoding and image encoder features."""
    height, width, video_seconds = check_inputs(args)

    # prepare image
    def preprocess_image(image_path: str):
        image = Image.open(image_path)
        if image.mode == "RGBA":
            alpha = image.split()[-1]
        else:
            alpha = None
        image = image.convert("RGB")

        image_np = np.array(image)  # PIL to numpy, HWC

        image_np = image_video_dataset.resize_image_to_bucket(image_np, (width, height))
        image_tensor = torch.from_numpy(image_np).float() / 127.5 - 1.0  # -1 to 1.0, HWC
        image_tensor = image_tensor.permute(2, 0, 1)[None, :, None]  # HWC -> CHW -> NCFHW, N=1, C=3, F=1
        return image_tensor, image_np, alpha

    section_image_paths = parse_section_strings(args.image_path)

    section_images = {}
    if section_image_paths:
        for index, image_path in section_image_paths.items():
            img_tensor, img_np, _ = preprocess_image(image_path)
            section_images[index] = (img_tensor, img_np)
    else:
        # image_path should be given, if not, we create a placeholder image (black image)
        placeholder_img_np = np.zeros((height, width, 3), dtype=np.uint8)  # Placeholder
        placeholder_img_tensor = torch.zeros(1, 3, 1, height, width)
        section_images[0] = (placeholder_img_tensor, placeholder_img_np)
        section_image_paths[0] = "placeholder_image"

    # check end image
    if args.end_image_path is not None:
        end_image_tensor, _, _ = preprocess_image(args.end_image_path)
    else:
        end_image_tensor = None

    # check control images
    if args.control_image_path is not None and len(args.control_image_path) > 0:
        control_image_tensors = []
        control_mask_images = []
        for ctrl_image_path in args.control_image_path:
            control_image_tensor, _, control_mask = preprocess_image(ctrl_image_path)
            control_image_tensors.append(control_image_tensor)
            control_mask_images.append(control_mask)
    else:
        control_image_tensors = None  # Keep as None if not provided
        control_mask_images = None

    # load image encoder
    # VAE is passed as an argument, assume it's on the correct device or handled by caller
    if shared_models is not None and "feature_extractor" in shared_models and "image_encoder" in shared_models:
        feature_extractor, image_encoder = shared_models["feature_extractor"], shared_models["image_encoder"]
    else:
        feature_extractor, image_encoder = load_image_encoders(args)

    image_encoder_original_device = image_encoder.device
    image_encoder.to(device)

    section_image_encoder_last_hidden_states = {}
    for index, (img_tensor, img_np) in section_images.items():
        with torch.no_grad():
            image_encoder_output = hf_clip_vision_encode(img_np, feature_extractor, image_encoder)
        image_encoder_last_hidden_state = image_encoder_output.last_hidden_state.cpu()
        section_image_encoder_last_hidden_states[index] = image_encoder_last_hidden_state

    if not (shared_models and "image_encoder" in shared_models):  # if loaded locally
        del image_encoder, feature_extractor
    else:  # if shared, move back to original device (likely CPU)
        image_encoder.to(image_encoder_original_device)

    clean_memory_on_device(device)

    # VAE encoding
    logger.info("Encoding image to latent space with VAE")
    vae_original_device = vae.device
    vae.to(device)

    section_start_latents = {}
    for index, (img_tensor, img_np) in section_images.items():
        start_latent = hunyuan.vae_encode(img_tensor.to(device), vae).cpu()  # ensure tensor is on device
        section_start_latents[index] = start_latent

    end_latent = hunyuan.vae_encode(end_image_tensor.to(device), vae).cpu() if end_image_tensor is not None else None

    control_latents = None
    if control_image_tensors is not None:
        control_latents = []
        for ctrl_image_tensor in control_image_tensors:
            control_latent = hunyuan.vae_encode(ctrl_image_tensor.to(device), vae).cpu()
            control_latents.append(control_latent)

    vae.to(vae_original_device)  # Move VAE back to its original device
    clean_memory_on_device(device)

    arg_c_img = {}
    for index in section_images.keys():
        image_encoder_last_hidden_state = section_image_encoder_last_hidden_states[index]
        start_latent = section_start_latents[index]
        arg_c_img_i = {
            "image_encoder_last_hidden_state": image_encoder_last_hidden_state,
            "start_latent": start_latent,
            "image_path": section_image_paths.get(index, "placeholder_image"),
        }
        arg_c_img[index] = arg_c_img_i

    return {
        "height": height,
        "width": width,
        "video_seconds": video_seconds,
        "context_img": arg_c_img,
        "end_latent": end_latent,
        "control_latents": control_latents,
        "control_mask_images": control_mask_images,
    }


def prepare_text_inputs(
    args: argparse.Namespace,
    device: torch.device,
    shared_models: Optional[Dict] = None,
) -> Dict[str, Any]:
    """Prepare text-related inputs for I2V: LLM and TextEncoder encoding."""

    n_prompt = args.negative_prompt if args.negative_prompt else ""
    section_prompts = parse_section_strings(args.prompt if args.prompt else " ")  # Ensure prompt is not None

    # load text encoder: conds_cache holds cached encodings for prompts without padding
    conds_cache = {}
    if shared_models is not None:
        tokenizer1, text_encoder1 = shared_models.get("tokenizer1"), shared_models.get("text_encoder1")
        tokenizer2, text_encoder2 = shared_models.get("tokenizer2"), shared_models.get("text_encoder2")
        if "conds_cache" in shared_models:  # Use shared cache if available
            conds_cache = shared_models["conds_cache"]
        # text_encoder1 and text_encoder2 are on device (batched inference) or CPU (interactive inference)
    else:  # Load if not in shared_models
        tokenizer1, text_encoder1 = load_text_encoder1(args, args.fp8_llm, device)  # Load to GPU
        tokenizer2, text_encoder2 = load_text_encoder2(args)  # Load to CPU
        text_encoder2.to(device)  # Move text_encoder2 to the same device as text_encoder1

    # Store original devices to move back later if they were shared. This does nothing if shared_models is None
    text_encoder1_original_device = text_encoder1.device if text_encoder1 else None
    text_encoder2_original_device = text_encoder2.device if text_encoder2 else None

    logger.info("Encoding prompt with Text Encoders")
    llama_vecs = {}
    llama_attention_masks = {}
    clip_l_poolers = {}

    # Ensure text_encoder1 and text_encoder2 are not None before proceeding
    if not text_encoder1 or not text_encoder2 or not tokenizer1 or not tokenizer2:
        raise ValueError("Text encoders or tokenizers are not loaded properly.")

    # Define a function to move models to device if needed
    # This is to avoid moving models if not needed, especially in interactive mode
    model_is_moved = False

    def move_models_to_device_if_needed():
        nonlocal model_is_moved
        nonlocal shared_models

        if model_is_moved:
            return
        model_is_moved = True

        logger.info(f"Moving DiT and Text Encoders to appropriate device: {device} or CPU")
        if shared_models and "model" in shared_models:  # DiT model is shared
            if args.blocks_to_swap > 0:
                logger.info("Waiting for 5 seconds to finish block swap")
                time.sleep(5)
            model = shared_models["model"]
            model.to("cpu")
            clean_memory_on_device(device)  # clean memory on device before moving models

        text_encoder1.to(device)
        text_encoder2.to(device)

    with torch.autocast(device_type=device.type, dtype=text_encoder1.dtype), torch.no_grad():
        for index, prompt in section_prompts.items():
            if prompt in conds_cache:
                llama_vec, clip_l_pooler = conds_cache[prompt]
            else:
                move_models_to_device_if_needed()
                llama_vec, clip_l_pooler = hunyuan.encode_prompt_conds(
                    prompt, text_encoder1, text_encoder2, tokenizer1, tokenizer2, custom_system_prompt=args.custom_system_prompt
                )
                llama_vec = llama_vec.cpu()
                clip_l_pooler = clip_l_pooler.cpu()
                conds_cache[prompt] = (llama_vec, clip_l_pooler)

            llama_vec, llama_attention_mask = crop_or_pad_yield_mask(llama_vec, length=512)
            llama_vecs[index] = llama_vec
            llama_attention_masks[index] = llama_attention_mask
            clip_l_poolers[index] = clip_l_pooler

    if args.guidance_scale == 1.0:
        # llama_vecs[0] should always exist because prompt is guaranteed to be non-empty
        first_llama_vec = llama_vecs.get(0)  # this is cropped or padded, but it's okay for null context
        first_clip_l_pooler = clip_l_poolers.get(0)
        llama_vec_n, clip_l_pooler_n = torch.zeros_like(first_llama_vec), torch.zeros_like(first_clip_l_pooler)

    else:
        with torch.autocast(device_type=device.type, dtype=text_encoder1.dtype), torch.no_grad():
            if n_prompt in conds_cache:
                llama_vec_n, clip_l_pooler_n = conds_cache[n_prompt]
            else:
                move_models_to_device_if_needed()
                llama_vec_n, clip_l_pooler_n = hunyuan.encode_prompt_conds(
                    n_prompt, text_encoder1, text_encoder2, tokenizer1, tokenizer2, custom_system_prompt=args.custom_system_prompt
                )
                llama_vec_n = llama_vec_n.cpu()
                clip_l_pooler_n = clip_l_pooler_n.cpu()
                conds_cache[n_prompt] = (llama_vec_n, clip_l_pooler_n)

    llama_vec_n, llama_attention_mask_n = crop_or_pad_yield_mask(llama_vec_n, length=512)

    if not (shared_models and "text_encoder1" in shared_models):  # if loaded locally
        del tokenizer1, text_encoder1, tokenizer2, text_encoder2
        gc.collect()  # transformer==4.54.1 seems to need this to free memory
    else:  # if shared, move back to original device (likely CPU)
        if text_encoder1:
            text_encoder1.to(text_encoder1_original_device)
        if text_encoder2:
            text_encoder2.to(text_encoder2_original_device)

    clean_memory_on_device(device)

    arg_c = {}
    for index in llama_vecs.keys():
        llama_vec = llama_vecs[index]
        llama_attention_mask = llama_attention_masks[index]
        clip_l_pooler = clip_l_poolers[index]
        arg_c_i = {
            "llama_vec": llama_vec,
            "llama_attention_mask": llama_attention_mask,
            "clip_l_pooler": clip_l_pooler,
            "prompt": section_prompts[index],
        }
        arg_c[index] = arg_c_i

    arg_null = {
        "llama_vec": llama_vec_n,
        "llama_attention_mask": llama_attention_mask_n,
        "clip_l_pooler": clip_l_pooler_n,
    }

    return {
        "context": arg_c,
        "context_null": arg_null,
    }


def prepare_i2v_inputs(
    args: argparse.Namespace,
    device: torch.device,
    vae: AutoencoderKLCausal3D,  # VAE is now explicitly passed
    shared_models: Optional[Dict] = None,
) -> Tuple[int, int, float, torch.Tensor, torch.Tensor, torch.Tensor, torch.Tensor, Tuple[dict, dict]]:
    """Prepare inputs for I2V by calling image and text preparation functions."""

    image_data = prepare_image_inputs(args, device, vae, shared_models)
    text_data = prepare_text_inputs(args, device, shared_models)

    return (
        image_data["height"],
        image_data["width"],
        image_data["video_seconds"],
        text_data["context"],
        text_data["context_null"],
        image_data["context_img"],
        image_data["end_latent"],
        image_data["control_latents"],
        image_data["control_mask_images"],
    )


# def setup_scheduler(args: argparse.Namespace, config, device: torch.device) -> Tuple[Any, torch.Tensor]:
#     """setup scheduler for sampling

#     Args:
#         args: command line arguments
#         config: model configuration
#         device: device to use

#     Returns:
#         Tuple[Any, torch.Tensor]: (scheduler, timesteps)
#     """
#     if args.sample_solver == "unipc":
#         scheduler = FlowUniPCMultistepScheduler(num_train_timesteps=config.num_train_timesteps, shift=1, use_dynamic_shifting=False)
#         scheduler.set_timesteps(args.infer_steps, device=device, shift=args.flow_shift)
#         timesteps = scheduler.timesteps
#     elif args.sample_solver == "dpm++":
#         scheduler = FlowDPMSolverMultistepScheduler(
#             num_train_timesteps=config.num_train_timesteps, shift=1, use_dynamic_shifting=False
#         )
#         sampling_sigmas = get_sampling_sigmas(args.infer_steps, args.flow_shift)
#         timesteps, _ = retrieve_timesteps(scheduler, device=device, sigmas=sampling_sigmas)
#     elif args.sample_solver == "vanilla":
#         scheduler = FlowMatchDiscreteScheduler(num_train_timesteps=config.num_train_timesteps, shift=args.flow_shift)
#         scheduler.set_timesteps(args.infer_steps, device=device)
#         timesteps = scheduler.timesteps

#         # FlowMatchDiscreteScheduler does not support generator argument in step method
#         org_step = scheduler.step

#         def step_wrapper(
#             model_output: torch.Tensor,
#             timestep: Union[int, torch.Tensor],
#             sample: torch.Tensor,
#             return_dict: bool = True,
#             generator=None,
#         ):
#             return org_step(model_output, timestep, sample, return_dict=return_dict)

#         scheduler.step = step_wrapper
#     else:
#         raise NotImplementedError("Unsupported solver.")

#     return scheduler, timesteps


def convert_lora_for_framepack(lora_sd: dict[str, torch.Tensor]) -> dict[str, torch.Tensor]:
    # Check the format of the LoRA file
    keys = list(lora_sd.keys())
    if keys[0].startswith("lora_unet_"):
        # logging.info(f"Musubi Tuner LoRA detected")
        pass

    else:
        transformer_prefixes = ["diffusion_model", "transformer"]  # to ignore Text Encoder modules
        lora_suffix = None
        prefix = None
        for key in keys:
            if lora_suffix is None and "lora_A" in key:
                lora_suffix = "lora_A"
            if prefix is None:
                pfx = key.split(".")[0]
                if pfx in transformer_prefixes:
                    prefix = pfx
            if lora_suffix is not None and prefix is not None:
                break

        if lora_suffix == "lora_A" and prefix is not None:
            logging.info("Diffusion-pipe (?) LoRA detected, converting to the default LoRA format")
            lora_sd = convert_lora_from_diffusion_pipe_or_something(lora_sd, "lora_unet_")

        else:
            logging.info("LoRA file format not recognized. Using it as-is.")

    # Check LoRA is for FramePack or for HunyuanVideo
    is_hunyuan = False
    for key in lora_sd.keys():
        if "double_blocks" in key or "single_blocks" in key:
            is_hunyuan = True
            break
    if is_hunyuan:
        logging.info("HunyuanVideo LoRA detected, converting to FramePack format")
        lora_sd = convert_hunyuan_to_framepack(lora_sd)

    return lora_sd


def convert_lora_from_diffusion_pipe_or_something(lora_sd: dict[str, torch.Tensor], prefix: str) -> dict[str, torch.Tensor]:
    """
    Convert LoRA weights to the format used by the diffusion pipeline to Musubi Tuner.
    Copy from Musubi Tuner repo.
    """
    # convert from diffusers(?) to default LoRA
    # Diffusers format: {"diffusion_model.module.name.lora_A.weight": weight, "diffusion_model.module.name.lora_B.weight": weight, ...}
    # default LoRA format: {"prefix_module_name.lora_down.weight": weight, "prefix_module_name.lora_up.weight": weight, ...}

    # note: Diffusers has no alpha, so alpha is set to rank
    new_weights_sd = {}
    lora_dims = {}
    for key, weight in lora_sd.items():
        diffusers_prefix, key_body = key.split(".", 1)
        if diffusers_prefix != "diffusion_model" and diffusers_prefix != "transformer":
            print(f"unexpected key: {key} in diffusers format")
            continue

        new_key = f"{prefix}{key_body}".replace(".", "_").replace("_lora_A_", ".lora_down.").replace("_lora_B_", ".lora_up.")
        new_weights_sd[new_key] = weight

        lora_name = new_key.split(".")[0]  # before first dot
        if lora_name not in lora_dims and "lora_down" in new_key:
            lora_dims[lora_name] = weight.shape[0]

    # add alpha with rank
    for lora_name, dim in lora_dims.items():
        new_weights_sd[f"{lora_name}.alpha"] = torch.tensor(dim)

    return new_weights_sd


def convert_hunyuan_to_framepack(lora_sd: dict[str, torch.Tensor]) -> dict[str, torch.Tensor]:
    """
    Convert HunyuanVideo LoRA weights to FramePack format.
    """
    new_lora_sd = {}
    for key, weight in lora_sd.items():
        if "double_blocks" in key:
            key = key.replace("double_blocks", "transformer_blocks")
            key = key.replace("img_mod_linear", "norm1_linear")
            key = key.replace("img_attn_qkv", "attn_to_QKV")  # split later
            key = key.replace("img_attn_proj", "attn_to_out_0")
            key = key.replace("img_mlp_fc1", "ff_net_0_proj")
            key = key.replace("img_mlp_fc2", "ff_net_2")
            key = key.replace("txt_mod_linear", "norm1_context_linear")
            key = key.replace("txt_attn_qkv", "attn_add_QKV_proj")  # split later
            key = key.replace("txt_attn_proj", "attn_to_add_out")
            key = key.replace("txt_mlp_fc1", "ff_context_net_0_proj")
            key = key.replace("txt_mlp_fc2", "ff_context_net_2")
        elif "single_blocks" in key:
            key = key.replace("single_blocks", "single_transformer_blocks")
            key = key.replace("linear1", "attn_to_QKVM")  # split later
            key = key.replace("linear2", "proj_out")
            key = key.replace("modulation_linear", "norm_linear")
        else:
            print(f"Unsupported module name: {key}, only double_blocks and single_blocks are supported")
            continue

        if "QKVM" in key:
            # split QKVM into Q, K, V, M
            key_q = key.replace("QKVM", "q")
            key_k = key.replace("QKVM", "k")
            key_v = key.replace("QKVM", "v")
            key_m = key.replace("attn_to_QKVM", "proj_mlp")
            if "_down" in key or "alpha" in key:
                # copy QKVM weight or alpha to Q, K, V, M
                assert "alpha" in key or weight.size(1) == 3072, f"QKVM weight size mismatch: {key}. {weight.size()}"
                new_lora_sd[key_q] = weight
                new_lora_sd[key_k] = weight
                new_lora_sd[key_v] = weight
                new_lora_sd[key_m] = weight
            elif "_up" in key:
                # split QKVM weight into Q, K, V, M
                assert weight.size(0) == 21504, f"QKVM weight size mismatch: {key}. {weight.size()}"
                new_lora_sd[key_q] = weight[:3072]
                new_lora_sd[key_k] = weight[3072 : 3072 * 2]
                new_lora_sd[key_v] = weight[3072 * 2 : 3072 * 3]
                new_lora_sd[key_m] = weight[3072 * 3 :]  # 21504 - 3072 * 3 = 12288
            else:
                print(f"Unsupported module name: {key}")
                continue
        elif "QKV" in key:
            # split QKV into Q, K, V
            key_q = key.replace("QKV", "q")
            key_k = key.replace("QKV", "k")
            key_v = key.replace("QKV", "v")
            if "_down" in key or "alpha" in key:
                # copy QKV weight or alpha to Q, K, V
                assert "alpha" in key or weight.size(1) == 3072, f"QKV weight size mismatch: {key}. {weight.size()}"
                new_lora_sd[key_q] = weight
                new_lora_sd[key_k] = weight
                new_lora_sd[key_v] = weight
            elif "_up" in key:
                # split QKV weight into Q, K, V
                assert weight.size(0) == 3072 * 3, f"QKV weight size mismatch: {key}. {weight.size()}"
                new_lora_sd[key_q] = weight[:3072]
                new_lora_sd[key_k] = weight[3072 : 3072 * 2]
                new_lora_sd[key_v] = weight[3072 * 2 :]
            else:
                print(f"Unsupported module name: {key}")
                continue
        else:
            # no split needed
            new_lora_sd[key] = weight

    return new_lora_sd


def initialize_magcache(args: argparse.Namespace, model: HunyuanVideoTransformer3DModelPackedInference) -> None:
    if args.magcache_mag_ratios is None and not args.magcache_calibration:
        return

    # parse mag_ratios
    mag_ratios = None  # calibration mode
    if args.magcache_mag_ratios is not None:
        mag_ratios = [float(ratio) for ratio in args.magcache_mag_ratios.split(",")]
        if len(mag_ratios) == 1 and mag_ratios[0] == 0:
            # use default mag_ratios
            mag_ratios = None

    logger.info(
        f"Initializing MagCache with mag_ratios: {mag_ratios}, retention_ratio: {args.magcache_retention_ratio}, "
        f"magcache_thresh: {args.magcache_threshold}, K: {args.magcache_k}, calibration: {args.magcache_calibration}"
    )
    model.initialize_magcache(
        enable=True,
        retention_ratio=args.magcache_retention_ratio,
        mag_ratios=mag_ratios,
        magcache_thresh=args.magcache_threshold,
        K=args.magcache_k,
        calibration=args.magcache_calibration,
    )


def preprocess_magcache(args: argparse.Namespace, model: HunyuanVideoTransformer3DModelPackedInference) -> None:
    if args.magcache_mag_ratios is None and not args.magcache_calibration:
        return

    model.reset_magcache(args.infer_steps)


def postprocess_magcache(args: argparse.Namespace, model: HunyuanVideoTransformer3DModelPackedInference) -> None:
    if args.magcache_mag_ratios is None and not args.magcache_calibration:
        return
    if not args.magcache_calibration:
        return

    # print mag ratios
    norm_ratio, norm_std, cos_dis = model.get_calibration_data()
    logger.info("MagCache calibration data:")
    logger.info(f"  - norm_ratio: {norm_ratio}")
    logger.info(f"  - norm_std: {norm_std}")
    logger.info(f"  - cos_dis: {cos_dis}")
    logger.info("Copy and paste following values to --magcache_mag_ratios argument to use them:")
    print(",".join([f"{ratio:.5f}" for ratio in [1] + norm_ratio]))


def generate(
    args: argparse.Namespace,
    gen_settings: GenerationSettings,
    shared_models: Optional[Dict] = None,
    precomputed_image_data: Optional[Dict] = None,
    precomputed_text_data: Optional[Dict] = None,
) -> tuple[Optional[AutoencoderKLCausal3D], torch.Tensor]:  # VAE can be Optional
    """main function for generation

    Args:
        args: command line arguments
        shared_models: dictionary containing pre-loaded models (mainly for DiT)
        precomputed_image_data: Optional dictionary with precomputed image data
        precomputed_text_data: Optional dictionary with precomputed text data

    Returns:
        tuple: (AutoencoderKLCausal3D model (vae) or None, torch.Tensor generated latent)
    """
    device, dit_weight_dtype = (gen_settings.device, gen_settings.dit_weight_dtype)
    vae_instance_for_return = None

    # prepare seed
    seed = args.seed if args.seed is not None else random.randint(0, 2**32 - 1)
    args.seed = seed  # set seed to args for saving

    if precomputed_image_data is not None and precomputed_text_data is not None:
        logger.info("Using precomputed image and text data.")
        height = precomputed_image_data["height"]
        width = precomputed_image_data["width"]
        video_seconds = precomputed_image_data["video_seconds"]
        context_img = precomputed_image_data["context_img"]
        end_latent = precomputed_image_data["end_latent"]
        control_latents = precomputed_image_data["control_latents"]
        control_mask_images = precomputed_image_data["control_mask_images"]

        context = precomputed_text_data["context"]
        context_null = precomputed_text_data["context_null"]
        # VAE is not loaded here if data is precomputed; decoding VAE is handled by caller (e.g., process_batch_prompts)
        # vae_instance_for_return remains None
    else:
        # Load VAE if not precomputed (for single/interactive mode)
        # shared_models for single/interactive might contain text/image encoders, but not VAE after `load_shared_models` change.
        # So, VAE will be loaded here for single/interactive.
        logger.info("No precomputed data. Preparing image and text inputs.")
        if shared_models and "vae" in shared_models:  # Should not happen with new load_shared_models
            vae_instance_for_return = shared_models["vae"]
        else:
            vae_instance_for_return = load_vae(
                args.vae, args.vae_chunk_size, args.vae_spatial_tile_sample_min_size, args.vae_tiling, device
            )

        height, width, video_seconds, context, context_null, context_img, end_latent, control_latents, control_mask_images = (
            prepare_i2v_inputs(args, device, vae_instance_for_return, shared_models)  # Pass VAE
        )

    if shared_models is None or "model" not in shared_models:
        model = load_dit_model(args, device)
        if args.save_merged_model:
            # If we only want to save the model, we can skip the rest
            return model, None

        if shared_models is not None:
            shared_models["model"] = model
    else:
        # use shared model
        model: HunyuanVideoTransformer3DModelPackedInference = shared_models["model"]
        model.move_to_device_except_swap_blocks(device)  # Handles block swap correctly
        model.prepare_block_swap_before_forward()

    # sampling
    latent_window_size = args.latent_window_size  # default is 9
    # ex: (5s * 30fps) / (9 * 4) = 4.16 -> 4 sections, 60s -> 1800 / 36 = 50 sections
    total_latent_sections = (video_seconds * 30) / (latent_window_size * 4)
    total_latent_sections = int(max(round(total_latent_sections), 1))

    # set random generator
    seed_g = torch.Generator(device="cpu")
    seed_g.manual_seed(seed)
    num_frames = latent_window_size * 4 - 3

    logger.info(
        f"Video size: {height}x{width}@{video_seconds} (HxW@seconds), fps: {args.fps}, num sections: {total_latent_sections}, "
        f"infer_steps: {args.infer_steps}, frames per generation: {num_frames}"
    )

    # video generation ######
    f1_mode = args.f1
    one_frame_inference = None
    if args.one_frame_inference is not None:
        one_frame_inference = set()
        for mode in args.one_frame_inference.split(","):
            one_frame_inference.add(mode.strip())

    if one_frame_inference is not None:
        real_history_latents = generate_with_one_frame_inference(
            args,
            model,
            context,
            context_null,
            context_img,
            control_latents,
            control_mask_images,
            latent_window_size,
            height,
            width,
            device,
            seed_g,
            one_frame_inference,
        )
    else:
        # prepare history latents
        history_latents = torch.zeros((1, 16, 1 + 2 + 16, height // 8, width // 8), dtype=torch.float32)
        if end_latent is not None and not f1_mode:
            logger.info(f"Use end image(s): {args.end_image_path}")
            history_latents[:, :, :1] = end_latent.to(history_latents)

        # prepare clean latents and indices
        if not f1_mode:
            # Inverted Anti-drifting
            total_generated_latent_frames = 0
            latent_paddings = reversed(range(total_latent_sections))

            if total_latent_sections > 4 and one_frame_inference is None:
                # In theory the latent_paddings should follow the above sequence, but it seems that duplicating some
                # items looks better than expanding it when total_latent_sections > 4
                # One can try to remove below trick and just
                # use `latent_paddings = list(reversed(range(total_latent_sections)))` to compare
                # 4 sections: 3, 2, 1, 0. 50 sections: 3, 2, 2, ... 2, 1, 0
                latent_paddings = [3] + [2] * (total_latent_sections - 3) + [1, 0]

            if args.latent_paddings is not None:
                # parse user defined latent paddings
                user_latent_paddings = [int(x) for x in args.latent_paddings.split(",")]
                if len(user_latent_paddings) < total_latent_sections:
                    print(
                        f"User defined latent paddings length {len(user_latent_paddings)} does not match total sections {total_latent_sections}."
                    )
                    print("Use default paddings instead for unspecified sections.")
                    latent_paddings[: len(user_latent_paddings)] = user_latent_paddings
                elif len(user_latent_paddings) > total_latent_sections:
                    print(
                        f"User defined latent paddings length {len(user_latent_paddings)} is greater than total sections {total_latent_sections}."
                    )
                    print(f"Use only first {total_latent_sections} paddings instead.")
                    latent_paddings = user_latent_paddings[:total_latent_sections]
                else:
                    latent_paddings = user_latent_paddings
        else:
            start_latent = context_img[0]["start_latent"]
            history_latents = torch.cat([history_latents, start_latent], dim=2)
            total_generated_latent_frames = 1  # a bit hacky, but we employ the same logic as in official code
            latent_paddings = [0] * total_latent_sections  # dummy paddings for F1 mode

        latent_paddings = list(latent_paddings)  # make sure it's a list
        for loop_index in range(total_latent_sections):
            latent_padding = latent_paddings[loop_index]

            if not f1_mode:
                # Inverted Anti-drifting
                section_index_reverse = loop_index  # 0, 1, 2, 3
                section_index = total_latent_sections - 1 - section_index_reverse  # 3, 2, 1, 0
                section_index_from_last = -(section_index_reverse + 1)  # -1, -2, -3, -4

                is_last_section = section_index == 0
                is_first_section = section_index_reverse == 0
                latent_padding_size = latent_padding * latent_window_size

                logger.info(f"latent_padding_size = {latent_padding_size}, is_last_section = {is_last_section}")
            else:
                section_index = loop_index  # 0, 1, 2, 3
                section_index_from_last = section_index - total_latent_sections  # -4, -3, -2, -1
                is_last_section = loop_index == total_latent_sections - 1
                is_first_section = loop_index == 0
                latent_padding_size = 0  # dummy padding for F1 mode

            # select start latent
            if section_index_from_last in context_img:
                image_index = section_index_from_last
            elif section_index in context_img:
                image_index = section_index
            else:
                image_index = 0

            start_latent = context_img[image_index]["start_latent"]
            image_path = context_img[image_index]["image_path"]
            if image_index != 0:  # use section image other than section 0
                logger.info(
                    f"Apply experimental section image, latent_padding_size = {latent_padding_size}, image_path = {image_path}"
                )

            if not f1_mode:
                # Inverted Anti-drifting
                indices = torch.arange(0, sum([1, latent_padding_size, latent_window_size, 1, 2, 16])).unsqueeze(0)
                (
                    clean_latent_indices_pre,
                    blank_indices,
                    latent_indices,
                    clean_latent_indices_post,
                    clean_latent_2x_indices,
                    clean_latent_4x_indices,
                ) = indices.split([1, latent_padding_size, latent_window_size, 1, 2, 16], dim=1)

                clean_latent_indices = torch.cat([clean_latent_indices_pre, clean_latent_indices_post], dim=1)

                clean_latents_pre = start_latent.to(history_latents)
                clean_latents_post, clean_latents_2x, clean_latents_4x = history_latents[:, :, : 1 + 2 + 16, :, :].split(
                    [1, 2, 16], dim=2
                )
                clean_latents = torch.cat([clean_latents_pre, clean_latents_post], dim=2)

            else:
                # F1 mode
                indices = torch.arange(0, sum([1, 16, 2, 1, latent_window_size])).unsqueeze(0)
                (
                    clean_latent_indices_start,
                    clean_latent_4x_indices,
                    clean_latent_2x_indices,
                    clean_latent_1x_indices,
                    latent_indices,
                ) = indices.split([1, 16, 2, 1, latent_window_size], dim=1)
                clean_latent_indices = torch.cat([clean_latent_indices_start, clean_latent_1x_indices], dim=1)

                clean_latents_4x, clean_latents_2x, clean_latents_1x = history_latents[:, :, -sum([16, 2, 1]) :, :, :].split(
                    [16, 2, 1], dim=2
                )
                clean_latents = torch.cat([start_latent.to(history_latents), clean_latents_1x], dim=2)

            # if use_teacache:
            #     transformer.initialize_teacache(enable_teacache=True, num_steps=steps)
            # else:
            #     transformer.initialize_teacache(enable_teacache=False)

            # prepare conditioning inputs
            if section_index_from_last in context:
                prompt_index = section_index_from_last
            elif section_index in context:
                prompt_index = section_index
            else:
                prompt_index = 0

            context_for_index = context[prompt_index]
            # if args.section_prompts is not None:
            logger.info(f"Section {section_index}: {context_for_index['prompt']}")

            llama_vec = context_for_index["llama_vec"].to(device, dtype=torch.bfloat16)
            llama_attention_mask = context_for_index["llama_attention_mask"].to(device)
            clip_l_pooler = context_for_index["clip_l_pooler"].to(device, dtype=torch.bfloat16)

            image_encoder_last_hidden_state = context_img[image_index]["image_encoder_last_hidden_state"].to(
                device, dtype=torch.bfloat16
            )

            llama_vec_n = context_null["llama_vec"].to(device, dtype=torch.bfloat16)
            llama_attention_mask_n = context_null["llama_attention_mask"].to(device)
            clip_l_pooler_n = context_null["clip_l_pooler"].to(device, dtype=torch.bfloat16)

            preprocess_magcache(args, model)

            generated_latents = sample_hunyuan(
                transformer=model,
                sampler=args.sample_solver,
                width=width,
                height=height,
                frames=num_frames,
                real_guidance_scale=args.guidance_scale,
                distilled_guidance_scale=args.embedded_cfg_scale,
                guidance_rescale=args.guidance_rescale,
                shift=args.flow_shift,
                num_inference_steps=args.infer_steps,
                generator=seed_g,
                prompt_embeds=llama_vec,
                prompt_embeds_mask=llama_attention_mask,
                prompt_poolers=clip_l_pooler,
                negative_prompt_embeds=llama_vec_n,
                negative_prompt_embeds_mask=llama_attention_mask_n,
                negative_prompt_poolers=clip_l_pooler_n,
                device=device,
                dtype=torch.bfloat16,
                image_embeddings=image_encoder_last_hidden_state,
                latent_indices=latent_indices,
                clean_latents=clean_latents,
                clean_latent_indices=clean_latent_indices,
                clean_latents_2x=clean_latents_2x,
                clean_latent_2x_indices=clean_latent_2x_indices,
                clean_latents_4x=clean_latents_4x,
                clean_latent_4x_indices=clean_latent_4x_indices,
            )
            postprocess_magcache(args, model)

            # concatenate generated latents
            total_generated_latent_frames += int(generated_latents.shape[2])
            if not f1_mode:
                # Inverted Anti-drifting: prepend generated latents to history latents
                if is_last_section:
                    generated_latents = torch.cat([start_latent.to(generated_latents), generated_latents], dim=2)
                    total_generated_latent_frames += 1

                history_latents = torch.cat([generated_latents.to(history_latents), history_latents], dim=2)
                real_history_latents = history_latents[:, :, :total_generated_latent_frames, :, :]
            else:
                # F1 mode: append generated latents to history latents
                history_latents = torch.cat([history_latents, generated_latents.to(history_latents)], dim=2)
                real_history_latents = history_latents[:, :, -total_generated_latent_frames:, :, :]

            logger.info(f"Generated. Latent shape {real_history_latents.shape}")

            # # TODO support saving intermediate video
            # clean_memory_on_device(device)
            # vae.to(device)
            # if history_pixels is None:
            #     history_pixels = hunyuan.vae_decode(real_history_latents, vae).cpu()
            # else:
            #     section_latent_frames = (latent_window_size * 2 + 1) if is_last_section else (latent_window_size * 2)
            #     overlapped_frames = latent_window_size * 4 - 3
            #     current_pixels = hunyuan.vae_decode(real_history_latents[:, :, :section_latent_frames], vae).cpu()
            #     history_pixels = soft_append_bcthw(current_pixels, history_pixels, overlapped_frames)
            # vae.to("cpu")
            # # if not is_last_section:
            # #     # save intermediate video
            # #     save_video(history_pixels[0], args, total_generated_latent_frames)
            # print(f"Decoded. Current latent shape {real_history_latents.shape}; pixel shape {history_pixels.shape}")

    # Only clean up shared models if they were created within this function
    wait_for_clean_memory = False
    if not (shared_models and "model" in shared_models) and "model" in locals():  # if model was loaded locally
        del model
        synchronize_device(device)
        wait_for_clean_memory = True

    # wait for 5 seconds until block swap is done
    if wait_for_clean_memory and args.blocks_to_swap > 0:
        logger.info("Waiting for 5 seconds to finish block swap")
        time.sleep(5)

    gc.collect()
    clean_memory_on_device(device)

    return vae_instance_for_return, real_history_latents


# Copy and modify from generate() for one-frame inference mode in batch processing
def generate_batch_with_one_frame_inference(
    batch_args: List[argparse.Namespace],
    gen_settings: GenerationSettings,
    shared_models: Dict,
    precomputed_image_data: List[Dict],
    precomputed_text_data: List[Dict],
) -> tuple[Optional[AutoencoderKLCausal3D], torch.Tensor]:  # VAE can be Optional
    """main function for generation

    Args:
        batch_args: list of command line arguments
        gen_settings: generation settings
        shared_models: dictionary containing pre-loaded models (mainly for DiT)
        precomputed_image_data: list of dictionaries with precomputed image data
        precomputed_text_data: list of dictionaries with precomputed text data

    Returns:
        tuple: (AutoencoderKLCausal3D model (vae) or None, torch.Tensor generated latent)
    """
    device, dit_weight_dtype = (gen_settings.device, gen_settings.dit_weight_dtype)
    vae_instance_for_return = None

    batch_size = len(batch_args)

    # prepare seed
    seeds = [args.seed if args.seed is not None else random.randint(0, 2**32 - 1) for args in batch_args]
    for args, seed in zip(batch_args, seeds):
        args.seed = seed  # set seed to args for saving

    logger.info("Using precomputed image and text data.")
    height = precomputed_image_data[0]["height"]
    width = precomputed_image_data[0]["width"]
    video_seconds = precomputed_image_data[0]["video_seconds"]

    context_img, end_latent, control_latents, control_mask_images = None, None, None, None
    context_img = [data["context_img"] for data in precomputed_image_data]

    if "end_latent" in precomputed_image_data[0] and precomputed_image_data[0]["end_latent"] is not None:
        end_latent = torch.stack([data["end_latent"] for data in precomputed_image_data])

    if "control_latents" in precomputed_image_data[0] and precomputed_image_data[0]["control_latents"] is not None:
        control_latents = [
            torch.cat([data["control_latents"][i] for data in precomputed_image_data], dim=0)
            for i in range(len(precomputed_image_data[0]["control_latents"]))
        ]

    if "control_mask_images" in precomputed_image_data[0] and precomputed_image_data[0]["control_mask_images"] is not None:
        control_mask_images = [data["control_mask_images"] for data in precomputed_image_data]

    context = [data["context"] for data in precomputed_text_data]
    context_null = [data["context_null"] for data in precomputed_text_data]

    # VAE is not loaded here if data is precomputed; decoding VAE is handled by caller (e.g., process_batch_prompts)
    # vae_instance_for_return remains None

    args = batch_args[0]  # for common args
    if "model" not in shared_models:
        model = load_dit_model(args, device)
        if args.save_merged_model:
            # If we only want to save the model, we can skip the rest
            return model, None

        if shared_models is not None:
            shared_models["model"] = model
    else:
        # use shared model
        model: HunyuanVideoTransformer3DModelPackedInference = shared_models["model"]
        model.move_to_device_except_swap_blocks(device)  # Handles block swap correctly
        model.prepare_block_swap_before_forward()

    # sampling
    latent_window_size = args.latent_window_size  # default is 9
    # ex: (5s * 30fps) / (9 * 4) = 4.16 -> 4 sections, 60s -> 1800 / 36 = 50 sections
    total_latent_sections = (video_seconds * 30) / (latent_window_size * 4)
    total_latent_sections = int(max(round(total_latent_sections), 1))

    # set random generator
    seed_generators = []
    for seed in seeds:
        seed_g = torch.Generator(device="cpu")
        seed_g.manual_seed(seed)
        seed_generators.append(seed_g)

    num_frames = latent_window_size * 4 - 3

    logger.info(
        f"Video size: {height}x{width}@{video_seconds} (HxW@seconds), fps: {args.fps}, num sections: {total_latent_sections}, "
        f"infer_steps: {args.infer_steps}, frames per generation: {num_frames}"
    )

    # video generation ######
    f1_mode = args.f1
    one_frame_inference = set()
    for mode in args.one_frame_inference.split(","):
        one_frame_inference.add(mode.strip())

    # one frame inference
    sample_num_frames = 1
    latent_indices = torch.zeros((batch_size, 1), dtype=torch.int64)  # 1x1 latent index for target image
    latent_indices[:, 0] = latent_window_size  # last of latent_window

    def get_latent_mask(mask_image: Image.Image) -> torch.Tensor:
        if mask_image.mode != "L":
            mask_image = mask_image.convert("L")
        mask_image = mask_image.resize((width // 8, height // 8), Image.LANCZOS)
        mask_image = np.array(mask_image)  # PIL to numpy, HWC
        mask_image = torch.from_numpy(mask_image).float() / 255.0  # 0 to 1.0, HWC
        mask_image = mask_image.squeeze(-1)  # HWC -> HW
        mask_image = mask_image.unsqueeze(0).unsqueeze(0).unsqueeze(0)  # HW -> 111HW (BCFHW)
        mask_image = mask_image.to(torch.float32)
        return mask_image

    if control_latents is None or len(control_latents[0]) == 0:
        logger.info("No control images provided for one frame inference. Use zero latents for control images.")
        control_latents = [torch.zeros(batch_size, 16, 1, height // 8, width // 8, dtype=torch.float32)]

    if "no_post" not in one_frame_inference:
        # add zero latents as clean latents post
        control_latents.append(torch.zeros((batch_size, 16, 1, height // 8, width // 8), dtype=torch.float32))
        logger.info("Add zero latents as clean latents post for one frame inference.")

    # kisekaeichi and 1f-mc: both are using control images, but indices are different
    clean_latents = torch.cat(control_latents, dim=2)  # (batch_size, 16, num_control_images, H//8, W//8)
    clean_latent_indices = torch.zeros((batch_size, len(control_latents)), dtype=torch.int64)
    if "no_post" not in one_frame_inference:
        clean_latent_indices[:, -1] = 1 + latent_window_size  # default index for clean latents post

    if control_latents is not None:
        for i in range(len(control_latents[0])):  # for each control image
            mask_images = None
            if args.control_image_mask_path is not None and i < len(args.control_image_mask_path):
                mask_images = [get_latent_mask(Image.open(a.control_image_mask_path[i])) for a in batch_args]
                logger.info(
                    f"Apply mask for clean latents 1x for {i + 1}: {[a.control_image_mask_path[i] for a in batch_args]}, shape: {mask_images[0].shape}"
                )
            elif control_mask_images is not None and i < len(control_mask_images[0]) and control_mask_images[0][i] is not None:
                mask_images = [get_latent_mask(cmi[i]) for cmi in control_mask_images]
                logger.info(f"Apply mask for clean latents 1x for {i + 1} with alpha channel: {mask_images[0].shape}")
            if mask_images is not None:
                clean_latents[:, :, i : i + 1, :, :] = clean_latents[:, :, i : i + 1, :, :] * torch.cat(mask_images, dim=0)

    for one_frame_param in one_frame_inference:
        if one_frame_param.startswith("target_index="):
            target_index = int(one_frame_param.split("=")[1])
            latent_indices[:, 0] = target_index
            logger.info(f"Set index for target: {target_index}")
        elif one_frame_param.startswith("control_index="):
            control_indices = one_frame_param.split("=")[1].split(";")
            i = 0
            while i < len(control_indices) and i < clean_latent_indices.shape[1]:
                control_index = int(control_indices[i])
                clean_latent_indices[:, i] = control_index
                i += 1
            logger.info(f"Set index for clean latent 1x: {control_indices}")

    # "default" option does nothing, so we can skip it
    if "default" in one_frame_inference:
        pass

    if "no_2x" in one_frame_inference:
        clean_latents_2x = None
        clean_latent_2x_indices = None
        logger.info("No clean_latents_2x")
    else:
        clean_latents_2x = torch.zeros((batch_size, 16, 2, height // 8, width // 8), dtype=torch.float32)
        index = 1 + latent_window_size + 1
        clean_latent_2x_indices = torch.arange(index, index + 2).unsqueeze(0)  #  2

    if "no_4x" in one_frame_inference:
        clean_latents_4x = None
        clean_latent_4x_indices = None
        logger.info("No clean_latents_4x")
    else:
        clean_latents_4x = torch.zeros((batch_size, 16, 16, height // 8, width // 8), dtype=torch.float32)
        index = 1 + latent_window_size + 1 + 2
        clean_latent_4x_indices = torch.arange(index, index + 16).unsqueeze(0)  #  16

    logger.info(
        f"One frame inference. clean_latent: {clean_latents.shape} latent_indices: {latent_indices}, clean_latent_indices: {clean_latent_indices}, num_frames: {sample_num_frames}"
    )

    # prepare conditioning inputs
    prompt_index = 0
    image_index = 0

    context_for_index = [ctx[prompt_index] for ctx in context]
    logger.info(f"Prompt: {[ctx['prompt'] for ctx in context_for_index]}")

    llama_vec = torch.cat([ctx["llama_vec"] for ctx in context_for_index], dim=0).to(device, dtype=torch.bfloat16)
    llama_attention_mask = torch.cat([ctx["llama_attention_mask"] for ctx in context_for_index], dim=0).to(device)
    clip_l_pooler = torch.cat([ctx["clip_l_pooler"] for ctx in context_for_index], dim=0).to(device, dtype=torch.bfloat16)

    image_encoder_last_hidden_state = torch.cat(
        [ctx[image_index]["image_encoder_last_hidden_state"] for ctx in context_img], dim=0
    ).to(device, dtype=torch.bfloat16)

    llama_vec_n = torch.cat([ctx["llama_vec"] for ctx in context_null], dim=0).to(device, dtype=torch.bfloat16)
    llama_attention_mask_n = torch.cat([ctx["llama_attention_mask"] for ctx in context_null], dim=0).to(device)
    clip_l_pooler_n = torch.cat([ctx["clip_l_pooler"] for ctx in context_null], dim=0).to(device, dtype=torch.bfloat16)

    # preprocess_magcache(args, model)

    generated_latents = sample_hunyuan(
        transformer=model,
        sampler=args.sample_solver,
        width=width,
        height=height,
        frames=1,
        real_guidance_scale=args.guidance_scale,
        distilled_guidance_scale=args.embedded_cfg_scale,
        guidance_rescale=args.guidance_rescale,
        shift=args.flow_shift,
        num_inference_steps=args.infer_steps,
        generator=seed_g,
        prompt_embeds=llama_vec,
        prompt_embeds_mask=llama_attention_mask,
        prompt_poolers=clip_l_pooler,
        negative_prompt_embeds=llama_vec_n,
        negative_prompt_embeds_mask=llama_attention_mask_n,
        negative_prompt_poolers=clip_l_pooler_n,
        device=device,
        dtype=torch.bfloat16,
        image_embeddings=image_encoder_last_hidden_state,
        latent_indices=latent_indices,
        clean_latents=clean_latents,
        clean_latent_indices=clean_latent_indices,
        clean_latents_2x=clean_latents_2x,
        clean_latent_2x_indices=clean_latent_2x_indices,
        clean_latents_4x=clean_latents_4x,
        clean_latent_4x_indices=clean_latent_4x_indices,
    )

    # postprocess_magcache(args, model)

    real_history_latents = generated_latents.to(clean_latents)
    return None, real_history_latents


def generate_with_one_frame_inference(
    args: argparse.Namespace,
    model: HunyuanVideoTransformer3DModelPackedInference,
    context: Dict[int, Dict[str, torch.Tensor]],
    context_null: Dict[str, torch.Tensor],
    context_img: Dict[int, Dict[str, torch.Tensor]],
    control_latents: Optional[List[torch.Tensor]],
    control_mask_images: Optional[List[Optional[Image.Image]]],
    latent_window_size: int,
    height: int,
    width: int,
    device: torch.device,
    seed_g: torch.Generator,
    one_frame_inference: set[str],
) -> torch.Tensor:
    # one frame inference
    sample_num_frames = 1
    latent_indices = torch.zeros((1, 1), dtype=torch.int64)  # 1x1 latent index for target image
    latent_indices[:, 0] = latent_window_size  # last of latent_window

    def get_latent_mask(mask_image: Image.Image) -> torch.Tensor:
        if mask_image.mode != "L":
            mask_image = mask_image.convert("L")
        mask_image = mask_image.resize((width // 8, height // 8), Image.LANCZOS)
        mask_image = np.array(mask_image)  # PIL to numpy, HWC
        mask_image = torch.from_numpy(mask_image).float() / 255.0  # 0 to 1.0, HWC
        mask_image = mask_image.squeeze(-1)  # HWC -> HW
        mask_image = mask_image.unsqueeze(0).unsqueeze(0).unsqueeze(0)  # HW -> 111HW (BCFHW)
        mask_image = mask_image.to(torch.float32)
        return mask_image

    if control_latents is None or len(control_latents) == 0:
        logger.info("No control images provided for one frame inference. Use zero latents for control images.")
        control_latents = [torch.zeros(1, 16, 1, height // 8, width // 8, dtype=torch.float32)]

    if "no_post" not in one_frame_inference:
        # add zero latents as clean latents post
        control_latents.append(torch.zeros((1, 16, 1, height // 8, width // 8), dtype=torch.float32))
        logger.info("Add zero latents as clean latents post for one frame inference.")

    # kisekaeichi and 1f-mc: both are using control images, but indices are different
    clean_latents = torch.cat(control_latents, dim=2)  # (1, 16, num_control_images, H//8, W//8)
    clean_latent_indices = torch.zeros((1, len(control_latents)), dtype=torch.int64)
    if "no_post" not in one_frame_inference:
        clean_latent_indices[:, -1] = 1 + latent_window_size  # default index for clean latents post

    for i in range(len(control_latents)):
        mask_image = None
        if args.control_image_mask_path is not None and i < len(args.control_image_mask_path):
            mask_image = get_latent_mask(Image.open(args.control_image_mask_path[i]))
            logger.info(
                f"Apply mask for clean latents 1x for {i + 1}: {args.control_image_mask_path[i]}, shape: {mask_image.shape}"
            )
        elif control_mask_images is not None and i < len(control_mask_images) and control_mask_images[i] is not None:
            mask_image = get_latent_mask(control_mask_images[i])
            logger.info(f"Apply mask for clean latents 1x for {i + 1} with alpha channel: {mask_image.shape}")
        if mask_image is not None:
            clean_latents[:, :, i : i + 1, :, :] = clean_latents[:, :, i : i + 1, :, :] * mask_image

    for one_frame_param in one_frame_inference:
        if one_frame_param.startswith("target_index="):
            target_index = int(one_frame_param.split("=")[1])
            latent_indices[:, 0] = target_index
            logger.info(f"Set index for target: {target_index}")
        elif one_frame_param.startswith("control_index="):
            control_indices = one_frame_param.split("=")[1].split(";")
            i = 0
            while i < len(control_indices) and i < clean_latent_indices.shape[1]:
                control_index = int(control_indices[i])
                clean_latent_indices[:, i] = control_index
                i += 1
            logger.info(f"Set index for clean latent 1x: {control_indices}")

    # "default" option does nothing, so we can skip it
    if "default" in one_frame_inference:
        pass

    if "no_2x" in one_frame_inference:
        clean_latents_2x = None
        clean_latent_2x_indices = None
        logger.info("No clean_latents_2x")
    else:
        clean_latents_2x = torch.zeros((1, 16, 2, height // 8, width // 8), dtype=torch.float32)
        index = 1 + latent_window_size + 1
        clean_latent_2x_indices = torch.arange(index, index + 2).unsqueeze(0)  #  2

    if "no_4x" in one_frame_inference:
        clean_latents_4x = None
        clean_latent_4x_indices = None
        logger.info("No clean_latents_4x")
    else:
        clean_latents_4x = torch.zeros((1, 16, 16, height // 8, width // 8), dtype=torch.float32)
        index = 1 + latent_window_size + 1 + 2
        clean_latent_4x_indices = torch.arange(index, index + 16).unsqueeze(0)  #  16

    logger.info(
        f"One frame inference. clean_latent: {clean_latents.shape} latent_indices: {latent_indices}, clean_latent_indices: {clean_latent_indices}, num_frames: {sample_num_frames}"
    )

    # prepare conditioning inputs
    prompt_index = 0
    image_index = 0

    context_for_index = context[prompt_index]
    logger.info(f"Prompt: {context_for_index['prompt']}")

    llama_vec = context_for_index["llama_vec"].to(device, dtype=torch.bfloat16)
    llama_attention_mask = context_for_index["llama_attention_mask"].to(device)
    clip_l_pooler = context_for_index["clip_l_pooler"].to(device, dtype=torch.bfloat16)

    image_encoder_last_hidden_state = context_img[image_index]["image_encoder_last_hidden_state"].to(device, dtype=torch.bfloat16)

    llama_vec_n = context_null["llama_vec"].to(device, dtype=torch.bfloat16)
    llama_attention_mask_n = context_null["llama_attention_mask"].to(device)
    clip_l_pooler_n = context_null["clip_l_pooler"].to(device, dtype=torch.bfloat16)

    preprocess_magcache(args, model)

    generated_latents = sample_hunyuan(
        transformer=model,
        sampler=args.sample_solver,
        width=width,
        height=height,
        frames=1,
        real_guidance_scale=args.guidance_scale,
        distilled_guidance_scale=args.embedded_cfg_scale,
        guidance_rescale=args.guidance_rescale,
        shift=args.flow_shift,
        num_inference_steps=args.infer_steps,
        generator=seed_g,
        prompt_embeds=llama_vec,
        prompt_embeds_mask=llama_attention_mask,
        prompt_poolers=clip_l_pooler,
        negative_prompt_embeds=llama_vec_n,
        negative_prompt_embeds_mask=llama_attention_mask_n,
        negative_prompt_poolers=clip_l_pooler_n,
        device=device,
        dtype=torch.bfloat16,
        image_embeddings=image_encoder_last_hidden_state,
        latent_indices=latent_indices,
        clean_latents=clean_latents,
        clean_latent_indices=clean_latent_indices,
        clean_latents_2x=clean_latents_2x,
        clean_latent_2x_indices=clean_latent_2x_indices,
        clean_latents_4x=clean_latents_4x,
        clean_latent_4x_indices=clean_latent_4x_indices,
    )

    postprocess_magcache(args, model)

    real_history_latents = generated_latents.to(clean_latents)
    return real_history_latents


def save_latent(latent: torch.Tensor, args: argparse.Namespace, height: int, width: int, postfix: Optional[str] = None) -> str:
    """Save latent to file

    Args:
        latent: Latent tensor
        args: command line arguments
        height: height of frame
        width: width of frame

    Returns:
        str: Path to saved latent file
    """
    save_path = args.save_path
    os.makedirs(save_path, exist_ok=True)
    time_flag = get_time_flag()

    seed = args.seed
    video_seconds = args.video_seconds

    if postfix is None:
        postfix = ""
    latent_path = f"{save_path}/{time_flag}{postfix}_{seed}_latent.safetensors"

    if args.no_metadata:
        metadata = None
    else:
        metadata = {
            "seeds": f"{seed}",
            "prompt": f"{args.prompt}",
            "height": f"{height}",
            "width": f"{width}",
            "video_seconds": f"{video_seconds}",
            "infer_steps": f"{args.infer_steps}",
            "guidance_scale": f"{args.guidance_scale}",
            "latent_window_size": f"{args.latent_window_size}",
            "embedded_cfg_scale": f"{args.embedded_cfg_scale}",
            "guidance_rescale": f"{args.guidance_rescale}",
            "sample_solver": f"{args.sample_solver}",
            "latent_window_size": f"{args.latent_window_size}",
            "fps": f"{args.fps}",
        }
        if args.negative_prompt is not None:
            metadata["negative_prompt"] = f"{args.negative_prompt}"

    sd = {"latent": latent.contiguous()}
    save_file(sd, latent_path, metadata=metadata)
    logger.info(f"Latent saved to: {latent_path}")

    return latent_path


def save_video(
    video: torch.Tensor, args: argparse.Namespace, original_base_name: Optional[str] = None, latent_frames: Optional[int] = None
) -> str:
    """Save video to file

    Args:
        video: Video tensor
        args: command line arguments
        original_base_name: Original base name (if latents are loaded from files)

    Returns:
        str: Path to saved video file
    """
    save_path = args.save_path
    os.makedirs(save_path, exist_ok=True)
    time_flag = get_time_flag()

    seed = args.seed
    original_name = "" if original_base_name is None else f"_{original_base_name}"
    latent_frames = "" if latent_frames is None else f"_{latent_frames}"
    video_path = f"{save_path}/{time_flag}_{seed}{original_name}{latent_frames}.mp4"

    video = video.unsqueeze(0)
    save_videos_grid(video, video_path, fps=args.fps, rescale=True)
    logger.info(f"Video saved to: {video_path}")

    return video_path


def save_images(sample: torch.Tensor, args: argparse.Namespace, original_base_name: Optional[str] = None) -> str:
    """Save images to directory

    Args:
        sample: Video tensor
        args: command line arguments
        original_base_name: Original base name (if latents are loaded from files)

    Returns:
        str: Path to saved images directory
    """
    save_path = args.save_path
    os.makedirs(save_path, exist_ok=True)
    time_flag = get_time_flag()

    seed = args.seed
    original_name = "" if original_base_name is None else f"_{original_base_name}"
    image_name = f"{time_flag}_{seed}{original_name}"
    sample = sample.unsqueeze(0)
    one_frame_mode = args.one_frame_inference is not None
    save_images_grid(sample, save_path, image_name, rescale=True, create_subdir=not one_frame_mode)
    logger.info(f"Sample images saved to: {save_path}/{image_name}")

    return f"{save_path}/{image_name}"


def save_output(
    args: argparse.Namespace,
    vae: AutoencoderKLCausal3D,  # Expect a VAE instance for decoding
    latent: torch.Tensor,
    device: torch.device,
    original_base_names: Optional[List[str]] = None,
) -> None:
    """save output

    Args:
        args: command line arguments
        vae: VAE model
        latent: latent tensor
        device: device to use
        original_base_names: original base names (if latents are loaded from files)
    """
    height, width = latent.shape[-2], latent.shape[-1]  # BCTHW
    height *= 8
    width *= 8
    # print(f"Saving output. Latent shape {latent.shape}; pixel shape {height}x{width}")
    if args.output_type == "latent" or args.output_type == "both" or args.output_type == "latent_images":
        # save latent
        save_latent(latent, args, height, width)
    if args.output_type == "latent":
        return

    if vae is None:
        logger.error("VAE is None, cannot decode latents for saving video/images.")
        return

    total_latent_sections = (args.video_seconds * 30) / (args.latent_window_size * 4)
    total_latent_sections = int(max(round(total_latent_sections), 1))
    video = decode_latent(
        args.latent_window_size, total_latent_sections, args.bulk_decode, vae, latent, device, args.one_frame_inference is not None
    )

    if args.output_type == "video" or args.output_type == "both":
        # save video
        original_name = "" if original_base_names is None else f"_{original_base_names[0]}"
        save_video(video, args, original_name)

    elif args.output_type == "images" or args.output_type == "latent_images":
        # save images
        original_name = "" if original_base_names is None else f"_{original_base_names[0]}"
        save_images(video, args, original_name)


def preprocess_prompts_for_batch(prompt_lines: List[str], base_args: argparse.Namespace) -> List[Dict]:
    """Process multiple prompts for batch mode

    Args:
        prompt_lines: List of prompt lines
        base_args: Base command line arguments

    Returns:
        List[Dict]: List of prompt data dictionaries
    """
    prompts_data = []

    for line in prompt_lines:
        line = line.strip()
        if not line or line.startswith("#"):  # Skip empty lines and comments
            continue

        # Parse prompt line and create override dictionary
        prompt_data = parse_prompt_line(line)
        logger.info(f"Parsed prompt data: {prompt_data}")
        prompts_data.append(prompt_data)

    return prompts_data


def load_shared_models(args: argparse.Namespace) -> Dict:
    """Load shared models for batch processing or interactive mode.
    Models are loaded to CPU to save memory. VAE is NOT loaded here.
    DiT model is also NOT loaded here, handled by process_batch_prompts or generate.

    Args:
        args: Base command line arguments

    Returns:
        Dict: Dictionary of shared models (text/image encoders)
    """
    shared_models = {}
    # Load text encoders to CPU
    tokenizer1, text_encoder1 = load_text_encoder1(args, args.fp8_llm, "cpu")
    tokenizer2, text_encoder2 = load_text_encoder2(args)  # Assumes it loads to CPU or handles device internally
    # Load image encoders to CPU
    feature_extractor, image_encoder = load_image_encoders(args)  # Assumes it loads to CPU or handles device internally

    shared_models["tokenizer1"] = tokenizer1
    shared_models["text_encoder1"] = text_encoder1
    shared_models["tokenizer2"] = tokenizer2
    shared_models["text_encoder2"] = text_encoder2
    shared_models["feature_extractor"] = feature_extractor
    shared_models["image_encoder"] = image_encoder

    return shared_models


def process_batch_prompts(prompts_data: List[Dict], args: argparse.Namespace) -> None:
    """Process multiple prompts with model reuse and batched precomputation

    Args:
        prompts_data: List of prompt data dictionaries
        args: Base command line arguments
    """
    if not prompts_data:
        logger.warning("No valid prompts found")
        return

    gen_settings = get_generation_settings(args)
    device = gen_settings.device

    # 1. Precompute Image Data (VAE and Image Encoders)
    logger.info("Loading VAE and Image Encoders for batch image preprocessing...")
    vae_for_batch = load_vae(args.vae, args.vae_chunk_size, args.vae_spatial_tile_sample_min_size, args.vae_tiling, "cpu")
    feature_extractor_batch, image_encoder_batch = load_image_encoders(args)  # Assume loads to CPU

    all_precomputed_image_data = []
    all_prompt_args_list = [apply_overrides(args, pd) for pd in prompts_data]  # Create all arg instances first

    logger.info("Preprocessing images and VAE encoding for all prompts...")

    # VAE and Image Encoder to device for this phase, because we do not want to offload them to CPU
    vae_for_batch.to(device)
    image_encoder_batch.to(device)

    # Pass models via a temporary shared_models dict for prepare_image_inputs
    # This ensures prepare_image_inputs can use them if it expects them in shared_models
    # Or it can load them if this dict is empty (though here we provide them)
    temp_shared_models_img = {"feature_extractor": feature_extractor_batch, "image_encoder": image_encoder_batch}

    for i, prompt_args_item in enumerate(all_prompt_args_list):
        logger.info(f"Image preprocessing for prompt {i + 1}/{len(all_prompt_args_list)}: {prompt_args_item.prompt}")
        # prepare_image_inputs will move vae/image_encoder to device temporarily
        image_data = prepare_image_inputs(prompt_args_item, device, vae_for_batch, temp_shared_models_img)
        all_precomputed_image_data.append(image_data)

    # Models should be back on GPU because prepare_image_inputs moved them to the original device
    del feature_extractor_batch, image_encoder_batch, temp_shared_models_img
    vae_for_batch.to("cpu")  # Move VAE back to CPU
    clean_memory_on_device(device)

    # 2. Precompute Text Data (Text Encoders)
    logger.info("Loading Text Encoders for batch text preprocessing...")
    # Text Encoders loaded to CPU by load_text_encoder1/2
    tokenizer1_batch, text_encoder1_batch = load_text_encoder1(args, args.fp8_llm, device)
    tokenizer2_batch, text_encoder2_batch = load_text_encoder2(args)

    # Text Encoders to device for this phase
    text_encoder2_batch.to(device)  # Moved into prepare_text_inputs logic

    all_precomputed_text_data = []
    conds_cache_batch = {}

    logger.info("Preprocessing text and LLM/TextEncoder encoding for all prompts...")
    temp_shared_models_txt = {
        "tokenizer1": tokenizer1_batch,
        "text_encoder1": text_encoder1_batch,  # on GPU
        "tokenizer2": tokenizer2_batch,
        "text_encoder2": text_encoder2_batch,  # on GPU
        "conds_cache": conds_cache_batch,
    }

    for i, prompt_args_item in enumerate(all_prompt_args_list):
        logger.info(f"Text preprocessing for prompt {i + 1}/{len(all_prompt_args_list)}: {prompt_args_item.prompt}")
        # prepare_text_inputs will move text_encoders to device temporarily
        text_data = prepare_text_inputs(prompt_args_item, device, temp_shared_models_txt)
        all_precomputed_text_data.append(text_data)

    # Models should be removed from device after prepare_text_inputs
    del tokenizer1_batch, text_encoder1_batch, tokenizer2_batch, text_encoder2_batch, temp_shared_models_txt, conds_cache_batch
    gc.collect()  # transformer==4.54.1 seems to need this to free memory
    clean_memory_on_device(device)

    # 3. Load DiT Model once
    logger.info("Loading DiT model for batch generation...")
    # Use args from the first prompt for DiT loading (LoRA etc. should be consistent for a batch)
    first_prompt_args = all_prompt_args_list[0]

    dit_model = load_dit_model(first_prompt_args, device)  # Load directly to target device if possible
    if first_prompt_args.save_merged_model:
        logger.info("Merged DiT model saved. Skipping generation.")
        del dit_model
        clean_memory_on_device(device)
        return

    shared_models_for_generate = {"model": dit_model}  # Pass DiT via shared_models

    all_latents = []

    logger.info("Generating latents for all prompts...")
    with torch.no_grad():
        if args.one_frame_inference is None or args.batch_size == 1:
            for i, prompt_args_item in enumerate(all_prompt_args_list):
                current_image_data = all_precomputed_image_data[i]
                current_text_data = all_precomputed_text_data[i]

                logger.info(f"Generating latent for prompt {i + 1}/{len(all_prompt_args_list)}: {prompt_args_item.prompt}")
                try:
                    # generate is called with precomputed data, so it won't load VAE/Text/Image encoders.
                    # It will use the DiT model from shared_models_for_generate.
                    # The VAE instance returned by generate will be None here.
                    _, latent = generate(
                        prompt_args_item, gen_settings, shared_models_for_generate, current_image_data, current_text_data
                    )

                    if latent is None and prompt_args_item.save_merged_model:  # Should be caught earlier
                        continue

                    # Save latent if needed (using data from precomputed_image_data for H/W)
                    if prompt_args_item.output_type in ["latent", "both", "latent_images"]:
                        height = current_image_data["height"]
                        width = current_image_data["width"]
                        save_latent(latent, prompt_args_item, height, width)

                    all_latents.append(latent)
                except Exception as e:
                    logger.error(f"Error generating latent for prompt: {prompt_args_item.prompt}. Error: {e}", exc_info=True)
                    all_latents.append(None)  # Add placeholder for failed generations
                    continue

        else:
            batch_size = args.batch_size
            for i in range(0, len(all_prompt_args_list), batch_size):
                si, ei = i, min(i + batch_size, len(all_prompt_args_list))
                batch_prompt_args = all_prompt_args_list[si:ei]

                # Corresponding precomputed data for the batch
                current_image_data = all_precomputed_image_data[si:ei]
                current_text_data = all_precomputed_text_data[si:ei]

                logger.info(
                    f"Generating latent for prompt {si + 1} to {ei}/{len(all_prompt_args_list)}: {[a.prompt for a in batch_prompt_args]}"
                )
                try:
                    # generate is called with precomputed data, so it won't load VAE/Text/Image encoders.
                    # It will use the DiT model from shared_models_for_generate.
                    # The VAE instance returned by generate will be None here.
                    _, latents = generate_batch_with_one_frame_inference(
                        batch_prompt_args, gen_settings, shared_models_for_generate, current_image_data, current_text_data
                    )

                    if latents is None and batch_prompt_args[0].save_merged_model:  # Should be caught earlier
                        continue

                    # Save latent if needed (using data from precomputed_image_data for H/W)
                    if batch_prompt_args[0].output_type in ["latent", "both", "latent_images"]:
                        height = current_image_data[0]["height"]
                        width = current_image_data[0]["width"]
                        for j, (latent_i, prompt_args_item) in enumerate(zip(latents, batch_prompt_args)):
                            save_latent(latent_i, prompt_args_item, height, width, postfix=f"_{j}")

                    all_latents.extend(latents)
                except Exception as e:
                    logger.error(f"Error generating latent for prompt: {prompt_args_item.prompt}. Error: {e}", exc_info=True)
                    all_latents.append([None] * (ei - si))  # Append None for each failed prompt in the batch
                    continue

    # Free DiT model
    logger.info("Releasing DiT model from memory...")
    if args.blocks_to_swap > 0:
        logger.info("Waiting for 5 seconds to finish block swap")
        time.sleep(5)

    del shared_models_for_generate["model"]
    del dit_model
    clean_memory_on_device(device)
    synchronize_device(device)  # Ensure memory is freed before loading VAE for decoding

    # 4. Decode latents and save outputs (using vae_for_batch)
    if args.output_type != "latent":
        logger.info("Decoding latents to videos/images using batched VAE...")
        vae_for_batch.to(device)  # Move VAE to device for decoding

        for i, latent in enumerate(all_latents):
            if latent is None:  # Skip failed generations
                logger.warning(f"Skipping decoding for prompt {i + 1} due to previous error.")
                continue

            current_args = all_prompt_args_list[i]
            logger.info(f"Decoding output {i + 1}/{len(all_latents)} for prompt: {current_args.prompt}")

            # if args.output_type is "both" or "latent_images", we already saved latent above.
            # so we skip saving latent here.
            if current_args.output_type == "both":
                current_args.output_type = "video"
            elif current_args.output_type == "latent_images":
                current_args.output_type = "images"

            # save_output expects latent to be [BCTHW] or [CTHW]. generate returns [BCTHW] (batch size 1).
            # latent[0] is correct if generate returns it with batch dim.
            # The latent from generate is (1, C, T, H, W)
            save_output(current_args, vae_for_batch, latent, device)  # Pass vae_for_batch

        vae_for_batch.to("cpu")  # Move VAE back to CPU

    del vae_for_batch
    clean_memory_on_device(device)


def process_interactive(args: argparse.Namespace) -> None:
    """Process prompts in interactive mode

    Args:
        args: Base command line arguments
    """
    gen_settings = get_generation_settings(args)
    device = gen_settings.device
    shared_models = load_shared_models(args)
    shared_models["conds_cache"] = {}  # Initialize empty cache for interactive mode

    print("Interactive mode. Enter prompts (Ctrl+D or Ctrl+Z (Windows) to exit):")

    try:
        import prompt_toolkit
    except ImportError:
        logger.warning("prompt_toolkit not found. Using basic input instead.")
        prompt_toolkit = None

    if prompt_toolkit:
        session = prompt_toolkit.PromptSession()

        def input_line(prompt: str) -> str:
            return session.prompt(prompt)

    else:

        def input_line(prompt: str) -> str:
            return input(prompt)

    try:
        while True:
            try:
                line = input_line("> ")
                if not line.strip():
                    continue
                if len(line.strip()) == 1 and line.strip() in ["\x04", "\x1a"]:  # Ctrl+D or Ctrl+Z with prompt_toolkit
                    raise EOFError  # Exit on Ctrl+D or Ctrl+Z

                # Parse prompt
                prompt_data = parse_prompt_line(line)
                prompt_args = apply_overrides(args, prompt_data)

                # Generate latent
                # For interactive, precomputed data is None. shared_models contains text/image encoders.
                # generate will load VAE internally.
                returned_vae, latent = generate(prompt_args, gen_settings, shared_models)

                # If not one_frame_inference, move DiT model to CPU after generation
                if not prompt_args.one_frame_inference:
                    if prompt_args.blocks_to_swap > 0:
                        logger.info("Waiting for 5 seconds to finish block swap")
                        time.sleep(5)
                    model = shared_models.get("model")
                    model.to("cpu")  # Move DiT model to CPU after generation

                # Save latent and video
                # returned_vae from generate will be used for decoding here.
                save_output(prompt_args, returned_vae, latent[0], device)

            except KeyboardInterrupt:
                print("\nInterrupted. Continue (Ctrl+D or Ctrl+Z (Windows) to exit)")
                continue

    except EOFError:
        print("\nExiting interactive mode")


def get_generation_settings(args: argparse.Namespace) -> GenerationSettings:
    device = torch.device(args.device)

    dit_weight_dtype = None  # default
    if args.fp8_scaled:
        dit_weight_dtype = None  # various precision weights, so don't cast to specific dtype
    elif args.fp8:
        dit_weight_dtype = torch.float8_e4m3fn

    logger.info(f"Using device: {device}, DiT weight weight precision: {dit_weight_dtype}")

    gen_settings = GenerationSettings(device=device, dit_weight_dtype=dit_weight_dtype)
    return gen_settings


def main():
    # Parse arguments
    args = parse_args()

    assert (not args.save_merged_model) or (not args.fp8_scaled), "Save merged model is not compatible with fp8_scaled"

    # Check if latents are provided
    latents_mode = args.latent_path is not None and len(args.latent_path) > 0

    # Set device
    device = args.device if args.device is not None else "cuda" if torch.cuda.is_available() else "cpu"
    device = torch.device(device)
    logger.info(f"Using device: {device}")
    args.device = device

    if latents_mode:
        # Original latent decode mode
        original_base_names = []
        latents_list = []
        seeds = []

        # assert len(args.latent_path) == 1, "Only one latent path is supported for now"

        for latent_path in args.latent_path:
            original_base_names.append(os.path.splitext(os.path.basename(latent_path))[0])
            seed = 0

            if os.path.splitext(latent_path)[1] != ".safetensors":
                latents = torch.load(latent_path, map_location="cpu")
            else:
                state_dict = load_file(latent_path)
                if "latent" in state_dict:
                    latents = state_dict["latent"]
                else:
                    for key in state_dict:
                        if key.startswith("latent") and state_dict[key].ndim >= 4:
                            latents = state_dict[key]
                            logger.warning(f"'latent' not found in state_dict. Using '{key}' instead.")
                            break
                    else:
                        raise KeyError(f"'latent' not found in state_dict keys: {list(state_dict.keys())}")

                with safe_open(latent_path, framework="pt") as f:
                    metadata = f.metadata()
                if metadata is None:
                    metadata = {}
                logger.info(f"Loaded metadata: {metadata}")

                if "seeds" in metadata:
                    seed = int(metadata["seeds"])
                if "height" in metadata and "width" in metadata:
                    height = int(metadata["height"])
                    width = int(metadata["width"])
                    args.video_size = [height, width]
                if "video_seconds" in metadata:
                    args.video_seconds = float(metadata["video_seconds"])

            seeds.append(seed)
            logger.info(f"Loaded latent from {latent_path}. Shape: {latents.shape}")

            if latents.ndim == 5:  # [BCTHW]
                latents = latents.squeeze(0)  # [CTHW]

            latents_list.append(latents)

        # latent = torch.stack(latents_list, dim=0)  # [N, ...], must be same shape

        for i, latent in enumerate(latents_list):
            args.seed = seeds[i]

            vae = load_vae(args.vae, args.vae_chunk_size, args.vae_spatial_tile_sample_min_size, args.vae_tiling, device)
            save_output(args, vae, latent, device, original_base_names)

    elif args.from_file:
        # Batch mode from file

        # Read prompts from file
        with open(args.from_file, "r", encoding="utf-8") as f:
            prompt_lines = f.readlines()

        # Process prompts
        prompts_data = preprocess_prompts_for_batch(prompt_lines, args)
        process_batch_prompts(prompts_data, args)

    elif args.interactive:
        # Interactive mode
        process_interactive(args)

    else:
        # Single prompt mode (original behavior)

        # Generate latent
        gen_settings = get_generation_settings(args)
        # For single mode, precomputed data is None, shared_models is None.
        # generate will load all necessary models (VAE, Text/Image Encoders, DiT).
        returned_vae, latent = generate(args, gen_settings)
        # print(f"Generated latent shape: {latent.shape}")
        if args.save_merged_model:
            return

        # Save latent and video
        # returned_vae from generate will be used for decoding here.
        save_output(args, returned_vae, latent[0], device)

    logger.info("Done!")


if __name__ == "__main__":
    main()<|MERGE_RESOLUTION|>--- conflicted
+++ resolved
@@ -230,15 +230,12 @@
         choices=["flash", "torch", "sageattn", "xformers", "sdpa"],  #  "flash2", "flash3",
         help="attention mode",
     )
-<<<<<<< HEAD
     parser.add_argument("--split_attn", action="store_true", help="split attention for long sequence")
-=======
     parser.add_argument(
         "--vae_tiling",
         action="store_true",
         help="enable spatial tiling for VAE, default is False. If vae_spatial_tile_sample_min_size is set, this is automatically enabled",
     )
->>>>>>> d3a9d855
     parser.add_argument("--vae_chunk_size", type=int, default=None, help="chunk size for CausalConv3d in VAE")
     parser.add_argument(
         "--vae_spatial_tile_sample_min_size", type=int, default=None, help="spatial tile sample min size for VAE, default 256"
