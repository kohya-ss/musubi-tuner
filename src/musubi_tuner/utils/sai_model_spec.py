--- conflicted
+++ resolved
@@ -15,12 +15,9 @@
     ARCHITECTURE_FRAMEPACK,
     ARCHITECTURE_FLUX_KONTEXT,
     ARCHITECTURE_QWEN_IMAGE,
-<<<<<<< HEAD
+    ARCHITECTURE_LONGCAT,
+    ARCHITECTURE_Z_IMAGE,
     ARCHITECTURE_KANDINSKY5,
-=======
-    ARCHITECTURE_LONGCAT,
->>>>>>> 68694262
-    ARCHITECTURE_Z_IMAGE,
 )
 
 logger = logging.getLogger(__name__)
@@ -79,11 +76,9 @@
 ARCH_QWEN_IMAGE_EDIT = "Qwen-Image-Edit"
 ARCH_QWEN_IMAGE_EDIT_PLUS = "Qwen-Image-Edit-Plus"
 CUSTOM_ARCH_QWEN_IMAGE_EDIT_PLUS = "@@Qwen-Image-Edit-Plus@@"  # special custom architecture name for Qwen-Image-Edit-Plus
-<<<<<<< HEAD
+CUSTOM_ARCH_LONGCAT = "LongCat-Video"
+CUSTOM_ARCH_LONGCAT = "LongCat-Video"
 ARCH_KANDINSKY5 = "Kandinsky-5"
-=======
-CUSTOM_ARCH_LONGCAT = "LongCat-Video"
->>>>>>> 68694262
 ARCH_HUNYUAN_VIDEO_1_5 = "hunyuan-video-1.5"
 ARCH_Z_IMAGE = "Z-Image"
 
@@ -95,11 +90,8 @@
 IMPL_FLUX_KONTEXT = "https://github.com/black-forest-labs/flux"
 IMPL_QWEN_IMAGE = "https://github.com/QwenLM/Qwen-Image"
 IMPL_QWEN_IMAGE_EDIT = IMPL_QWEN_IMAGE
-<<<<<<< HEAD
+IMPL_LONGCAT = "https://github.com/meituan-longcat/LongCat-Video"
 IMPL_KANDINSKY5 = "https://github.com/kandinskylab/kandinsky-5"
-=======
-IMPL_LONGCAT = "https://github.com/meituan-longcat/LongCat-Video"
->>>>>>> 68694262
 IMPL_HUNYUAN_VIDEO_1_5 = "https://github.com/Tencent-Hunyuan/HunyuanVideo-1.5"
 IMPL_Z_IMAGE = "https://github.com/Tongyi-MAI/Z-Image"
 
@@ -186,16 +178,11 @@
             custom_arch = None  # clear custom_arch to avoid override later
         else:
             arch = ARCH_QWEN_IMAGE_EDIT  # override with custom_arch later
-<<<<<<< HEAD
-    elif architecture == ARCHITECTURE_KANDINSKY5:
-        arch = ARCH_KANDINSKY5
-        impl = IMPL_KANDINSKY5
-=======
     elif architecture == ARCHITECTURE_LONGCAT:
         arch = CUSTOM_ARCH_LONGCAT
-        impl = IMPL_LONGCAT
->>>>>>> 68694262
-    elif architecture == ARCHITECTURE_HUNYUAN_VIDEO_1_5:
+        impl = IMPL_LONGCAT    elif architecture == ARCHITECTURE_KANDINSKY5:
+        arch = ARCH_KANDINSKY5
+        impl = IMPL_KANDINSKY5    elif architecture == ARCHITECTURE_HUNYUAN_VIDEO_1_5:
         arch = ARCH_HUNYUAN_VIDEO_1_5
         impl = IMPL_HUNYUAN_VIDEO_1_5
     elif architecture == ARCHITECTURE_Z_IMAGE:
